--- conflicted
+++ resolved
@@ -306,20 +306,6 @@
             dsl.render(),
             """
             + :: i -> i -> i
-<<<<<<< HEAD
-            first_0 :: (#a, ((i, i) -> i, (i, i) -> i) -> (i, i) -> i) -> #a
-            first_1 :: (#a, ((i, i) -> i, i -> i) -> (i, i) -> i) -> #a
-            first_10 :: (#a, i -> i) -> #a
-            first_11 :: (#a, i) -> #a
-            first_2 :: (#a, ((i, i) -> i, i) -> (i, i) -> i) -> #a
-            first_3 :: (#a, (i -> i, (i, i) -> i) -> i -> i) -> #a
-            first_4 :: (#a, (i -> i, i -> i) -> i -> i) -> #a
-            first_5 :: (#a, (i -> i, i) -> i -> i) -> #a
-            first_6 :: (#a, (i, (i, i) -> i) -> i) -> #a
-            first_7 :: (#a, (i, i -> i) -> i) -> #a
-            first_8 :: (#a, (i, i) -> i) -> #a
-            first_9 :: (#a, i -> i -> i) -> #a
-=======
             first_0 :: (#a, ((i, i) -> i) -> (i, i) -> i) -> #a
             first_1 :: (#a, ((i, i) -> i) -> i -> i) -> #a
             first_10 :: (#a, (i, i -> i) -> i -> i) -> #a
@@ -338,7 +324,6 @@
             first_7 :: (#a, (i -> i) -> (i, i) -> i) -> #a
             first_8 :: (#a, (i -> i) -> i -> i) -> #a
             first_9 :: (#a, (i -> i) -> i) -> #a
->>>>>>> 6c2e2e37
             """,
         )
 
