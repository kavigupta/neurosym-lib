import unittest

import neurosym as ns

from ..utils import assertDSL


class TestTypeRegresion(unittest.TestCase):
    def assertExpansions(self, actual, expected):
        self.maxDiff = None
        actual = set(ns.render_type(x) for x in actual)
        expected = set(expected)
        print(actual)
        self.assertEqual(actual, expected)

    def test_enumerate_types(self):
        self.assertExpansions(
            ns.bottom_up_enumerate_types(
                terminals=[ns.parse_type(x) for x in ["b", "i"]],
                constructors=[
                    (1, ns.ListType),
                    (2, lambda x, y: ns.ArrowType((x,), y)),
                ],
                max_overall_depth=4,
                max_expansion_steps=3,
            ),
            [
                "(b -> b) -> [[b]]",
                "(b -> b) -> [[i]]",
                "(b -> b) -> [b]",
                "(b -> b) -> [i]",
                "(b -> b) -> b",
                "(b -> b) -> b -> b",
                "(b -> b) -> b -> i",
                "(b -> b) -> i",
                "(b -> b) -> i -> b",
                "(b -> b) -> i -> i",
                "(b -> i) -> [[b]]",
                "(b -> i) -> [[i]]",
                "(b -> i) -> [b]",
                "(b -> i) -> [i]",
                "(b -> i) -> b",
                "(b -> i) -> b -> b",
                "(b -> i) -> b -> i",
                "(b -> i) -> i",
                "(b -> i) -> i -> b",
                "(b -> i) -> i -> i",
                "(i -> b) -> [[b]]",
                "(i -> b) -> [[i]]",
                "(i -> b) -> [b]",
                "(i -> b) -> [i]",
                "(i -> b) -> b",
                "(i -> b) -> b -> b",
                "(i -> b) -> b -> i",
                "(i -> b) -> i",
                "(i -> b) -> i -> b",
                "(i -> b) -> i -> i",
                "(i -> i) -> [[b]]",
                "(i -> i) -> [[i]]",
                "(i -> i) -> [b]",
                "(i -> i) -> [i]",
                "(i -> i) -> b",
                "(i -> i) -> b -> b",
                "(i -> i) -> b -> i",
                "(i -> i) -> i",
                "(i -> i) -> i -> b",
                "(i -> i) -> i -> i",
                "[[[b]]]",
                "[[[i]]]",
                "[[b -> b]]",
                "[[b -> i]]",
                "[[b] -> [b]]",
                "[[b] -> [i]]",
                "[[b] -> b]",
                "[[b] -> i]",
                "[[b]]",
                "[[b]] -> [[b]]",
                "[[b]] -> [[i]]",
                "[[b]] -> [b]",
                "[[b]] -> [i]",
                "[[b]] -> b",
                "[[b]] -> b -> b",
                "[[b]] -> b -> i",
                "[[b]] -> i",
                "[[b]] -> i -> b",
                "[[b]] -> i -> i",
                "[[i -> b]]",
                "[[i -> i]]",
                "[[i] -> [b]]",
                "[[i] -> [i]]",
                "[[i] -> b]",
                "[[i] -> i]",
                "[[i]]",
                "[[i]] -> [[b]]",
                "[[i]] -> [[i]]",
                "[[i]] -> [b]",
                "[[i]] -> [i]",
                "[[i]] -> b",
                "[[i]] -> b -> b",
                "[[i]] -> b -> i",
                "[[i]] -> i",
                "[[i]] -> i -> b",
                "[[i]] -> i -> i",
                "[b -> [b]]",
                "[b -> [i]]",
                "[b -> b]",
                "[b -> i]",
                "[b]",
                "[b] -> [[b]]",
                "[b] -> [[i]]",
                "[b] -> [b]",
                "[b] -> [i]",
                "[b] -> b",
                "[b] -> b -> b",
                "[b] -> b -> i",
                "[b] -> i",
                "[b] -> i -> b",
                "[b] -> i -> i",
                "[i -> [b]]",
                "[i -> [i]]",
                "[i -> b]",
                "[i -> i]",
                "[i]",
                "[i] -> [[b]]",
                "[i] -> [[i]]",
                "[i] -> [b]",
                "[i] -> [i]",
                "[i] -> b",
                "[i] -> b -> b",
                "[i] -> b -> i",
                "[i] -> i",
                "[i] -> i -> b",
                "[i] -> i -> i",
                "b",
                "b -> [[b]]",
                "b -> [[i]]",
                "b -> [b]",
                "b -> [i]",
                "b -> b",
                "b -> b -> b",
                "b -> b -> i",
                "b -> i",
                "b -> i -> b",
                "b -> i -> i",
                "i",
                "i -> [[b]]",
                "i -> [[i]]",
                "i -> [b]",
                "i -> [i]",
                "i -> b",
                "i -> b -> b",
                "i -> b -> i",
                "i -> i",
                "i -> i -> b",
                "i -> i -> i",
            ],
        )

    def test_nested_expansion_1(self):
        self.assertExpansions(
            ns.expansions(
                ns.parse_type("[#a] -> #b"),
                terminals=[ns.parse_type(x) for x in ["b", "i"]],
                constructors=[(2, lambda x, y: ns.ArrowType((x,), y))],
                max_overall_depth=4,
            ),
            [
                "[b] -> b",
                "[b] -> b -> b",
                "[b] -> b -> i",
                "[b] -> i",
                "[b] -> i -> b",
                "[b] -> i -> i",
                "[i] -> b",
                "[i] -> b -> b",
                "[i] -> b -> i",
                "[i] -> i",
                "[i] -> i -> b",
                "[i] -> i -> i",
            ],
        )

    def test_nested_expansion_2(self):
        self.assertExpansions(
            ns.expansions(
                ns.parse_type("([#a], [#b]) -> #c"),
                terminals=[ns.parse_type(x) for x in ["b", "i"]],
                constructors=[(2, lambda x, y: ns.ArrowType((x,), y))],
                max_overall_depth=4,
            ),
            [
                "([b], [b]) -> b",
                "([b], [b]) -> b -> b",
                "([b], [b]) -> b -> i",
                "([b], [b]) -> i",
                "([b], [b]) -> i -> b",
                "([b], [b]) -> i -> i",
                "([b], [i]) -> b",
                "([b], [i]) -> b -> b",
                "([b], [i]) -> b -> i",
                "([b], [i]) -> i",
                "([b], [i]) -> i -> b",
                "([b], [i]) -> i -> i",
                "([i], [b]) -> b",
                "([i], [b]) -> b -> b",
                "([i], [b]) -> b -> i",
                "([i], [b]) -> i",
                "([i], [b]) -> i -> b",
                "([i], [b]) -> i -> i",
                "([i], [i]) -> b",
                "([i], [i]) -> b -> b",
                "([i], [i]) -> b -> i",
                "([i], [i]) -> i",
                "([i], [i]) -> i -> b",
                "([i], [i]) -> i -> i",
            ],
        )

    def test_nested_expansion_3(self):
        self.assertExpansions(
            ns.expansions(
                ns.parse_type("[[[[([#a], [#b]) -> #c]]]]"),
                terminals=[ns.parse_type(x) for x in ["b", "i"]],
                constructors=[(2, lambda x, y: ns.ArrowType((x,), y))],
                max_overall_depth=4,
            ),
            [],
        )

    def test_step_expansion_1(self):
        self.assertExpansions(
            ns.expansions(
                ns.parse_type("[#a] -> #a"),
                terminals=[ns.parse_type(x) for x in ["b", "i"]],
                constructors=[(2, lambda x, y: ns.ArrowType((x,), y))],
                max_expansion_steps=1,
            ),
            [
                "[b -> b] -> b -> b",
                "[b -> i] -> b -> i",
                "[b] -> b",
                "[i -> b] -> i -> b",
                "[i -> i] -> i -> i",
                "[i] -> i",
            ],
        )

    def test_step_expansion_2(self):
        self.assertExpansions(
            ns.expansions(
                ns.parse_type("[[[[#a] -> #a]]]"),
                terminals=[ns.parse_type(x) for x in ["b", "i"]],
                constructors=[(2, lambda x, y: ns.ArrowType((x,), y))],
                max_expansion_steps=1,
            ),
            [
                "[[[[b -> b] -> b -> b]]]",
                "[[[[b -> i] -> b -> i]]]",
                "[[[[b] -> b]]]",
                "[[[[i -> b] -> i -> b]]]",
                "[[[[i -> i] -> i -> i]]]",
                "[[[[i] -> i]]]",
            ],
        )

    def test_exclude_all_variables(self):
        self.assertExpansions(
            ns.expansions(
                ns.parse_type("[[[[#a] -> #a]]]"),
                terminals=[ns.parse_type(x) for x in ["b", "i"]],
                constructors=[(2, lambda x, y: ns.ArrowType((x,), y))],
                max_expansion_steps=1,
                exclude_variables=["a"],
            ),
            ["[[[[#a] -> #a]]]"],
        )

    def test_exclude_just_one(self):
        self.assertExpansions(
            ns.expansions(
                ns.parse_type("(#a, #b) -> #a"),
                terminals=[ns.parse_type(x) for x in ["b", "i"]],
                constructors=[(2, lambda x, y: ns.ArrowType((x,), y))],
                max_expansion_steps=1,
                exclude_variables=["a"],
            ),
            [
                "(#a, b) -> #a",
                "(#a, i -> b) -> #a",
                "(#a, i -> i) -> #a",
                "(#a, b -> b) -> #a",
                "(#a, i) -> #a",
                "(#a, b -> i) -> #a",
            ],
        )


class TestDSLExpand(unittest.TestCase):
    def test_basic_expand(self):
        dslf = ns.DSLFactory()
        dslf.concrete("+", "i -> i -> i", lambda x: lambda y: x + y)
        dslf.concrete("first", "(#a, #b) -> #a", lambda x: x)
        dsl = dslf.finalize()
        assertDSL(
            self,
            dsl.render(),
            """
            + :: i -> i -> i
            first_0 :: (#a, ((i, i) -> i, (i, i) -> i) -> (i, i) -> i) -> #a
            first_1 :: (#a, ((i, i) -> i, (i, i) -> i) -> i -> i) -> #a
            first_2 :: (#a, ((i, i) -> i, (i, i) -> i) -> i) -> #a
            first_3 :: (#a, ((i, i) -> i, i -> i) -> (i, i) -> i) -> #a
            first_4 :: (#a, ((i, i) -> i, i -> i) -> i -> i) -> #a
            first_5 :: (#a, ((i, i) -> i, i -> i) -> i) -> #a
            first_6 :: (#a, ((i, i) -> i, i) -> (i, i) -> i) -> #a
            first_7 :: (#a, ((i, i) -> i, i) -> i -> i) -> #a
            first_8 :: (#a, ((i, i) -> i, i) -> i) -> #a
            first_9 :: (#a, ((i, i) -> i) -> (i, i) -> i) -> #a
            first_10 :: (#a, ((i, i) -> i) -> i -> i) -> #a
            first_11 :: (#a, ((i, i) -> i) -> i) -> #a
            first_12 :: (#a, (i -> i, (i, i) -> i) -> (i, i) -> i) -> #a
            first_13 :: (#a, (i -> i, (i, i) -> i) -> i -> i) -> #a
            first_14 :: (#a, (i -> i, (i, i) -> i) -> i) -> #a
            first_15 :: (#a, (i -> i, i -> i) -> (i, i) -> i) -> #a
            first_16 :: (#a, (i -> i, i -> i) -> i -> i) -> #a
            first_17 :: (#a, (i -> i, i -> i) -> i) -> #a
            first_18 :: (#a, (i -> i, i) -> (i, i) -> i) -> #a
            first_19 :: (#a, (i -> i, i) -> i -> i) -> #a
            first_20 :: (#a, (i -> i, i) -> i) -> #a
            first_21 :: (#a, (i -> i) -> (i, i) -> i) -> #a
            first_22 :: (#a, (i -> i) -> i -> i) -> #a
            first_23 :: (#a, (i -> i) -> i) -> #a
            first_24 :: (#a, (i, (i, i) -> i) -> (i, i) -> i) -> #a
            first_25 :: (#a, (i, (i, i) -> i) -> i -> i) -> #a
            first_26 :: (#a, (i, (i, i) -> i) -> i) -> #a
            first_27 :: (#a, (i, i -> i) -> (i, i) -> i) -> #a
            first_28 :: (#a, (i, i -> i) -> i -> i) -> #a
            first_29 :: (#a, (i, i -> i) -> i) -> #a
            first_30 :: (#a, (i, i) -> (i, i) -> i) -> #a
            first_31 :: (#a, (i, i) -> i -> i) -> #a
            first_32 :: (#a, (i, i) -> i) -> #a
            first_33 :: (#a, i -> (i, i) -> i) -> #a
            first_34 :: (#a, i -> i -> i) -> #a
            first_35 :: (#a, i -> i) -> #a
            first_36 :: (#a, i) -> #a
            """,
        )

    def test_basic_expand_two(self):
        dslf = ns.DSLFactory(max_overall_depth=3)
        dslf.concrete("even?", "i -> b", lambda x: lambda y: x + y)
        dslf.concrete("first", "(#a, #b) -> #a", lambda x: x)
        dsl = dslf.finalize()
        assertDSL(
            self,
            dsl.render(),
            """
            even? :: i -> b
            first_0 :: (#a, b) -> #a
            first_1 :: (#a, i) -> #a
            """,
        )

    def test_larger_expand(self):
        dslf = ns.DSLFactory()
        dslf.concrete("1", "() -> i", lambda: 1)
        dslf.concrete("ite", "(b, #b, #a, #a) -> #a", lambda x: x)
        dsl = dslf.finalize()
        assertDSL(
            self,
            dsl.render(),
            """
                1 :: () -> i
                ite_0 :: (b, () -> () -> () -> b, #a, #a) -> #a
                ite_1 :: (b, () -> () -> () -> i, #a, #a) -> #a
                ite_2 :: (b, () -> () -> b, #a, #a) -> #a
                ite_3 :: (b, () -> () -> i, #a, #a) -> #a
                ite_4 :: (b, () -> b, #a, #a) -> #a
                ite_5 :: (b, () -> i, #a, #a) -> #a
                ite_6 :: (b, (b, b, b, b) -> b, #a, #a) -> #a
                ite_7 :: (b, (b, b, b, b) -> i, #a, #a) -> #a
                ite_8 :: (b, (b, b, b, i) -> b, #a, #a) -> #a
                ite_9 :: (b, (b, b, b, i) -> i, #a, #a) -> #a
                ite_10 :: (b, (b, b, i, b) -> b, #a, #a) -> #a
                ite_11 :: (b, (b, b, i, b) -> i, #a, #a) -> #a
                ite_12 :: (b, (b, b, i, i) -> b, #a, #a) -> #a
                ite_13 :: (b, (b, b, i, i) -> i, #a, #a) -> #a
                ite_14 :: (b, (b, i, b, b) -> b, #a, #a) -> #a
                ite_15 :: (b, (b, i, b, b) -> i, #a, #a) -> #a
                ite_16 :: (b, (b, i, b, i) -> b, #a, #a) -> #a
                ite_17 :: (b, (b, i, b, i) -> i, #a, #a) -> #a
                ite_18 :: (b, (b, i, i, b) -> b, #a, #a) -> #a
                ite_19 :: (b, (b, i, i, b) -> i, #a, #a) -> #a
                ite_20 :: (b, (b, i, i, i) -> b, #a, #a) -> #a
                ite_21 :: (b, (b, i, i, i) -> i, #a, #a) -> #a
                ite_22 :: (b, (i, b, b, b) -> b, #a, #a) -> #a
                ite_23 :: (b, (i, b, b, b) -> i, #a, #a) -> #a
                ite_24 :: (b, (i, b, b, i) -> b, #a, #a) -> #a
                ite_25 :: (b, (i, b, b, i) -> i, #a, #a) -> #a
                ite_26 :: (b, (i, b, i, b) -> b, #a, #a) -> #a
                ite_27 :: (b, (i, b, i, b) -> i, #a, #a) -> #a
                ite_28 :: (b, (i, b, i, i) -> b, #a, #a) -> #a
                ite_29 :: (b, (i, b, i, i) -> i, #a, #a) -> #a
                ite_30 :: (b, (i, i, b, b) -> b, #a, #a) -> #a
                ite_31 :: (b, (i, i, b, b) -> i, #a, #a) -> #a
                ite_32 :: (b, (i, i, b, i) -> b, #a, #a) -> #a
                ite_33 :: (b, (i, i, b, i) -> i, #a, #a) -> #a
                ite_34 :: (b, (i, i, i, b) -> b, #a, #a) -> #a
                ite_35 :: (b, (i, i, i, b) -> i, #a, #a) -> #a
                ite_36 :: (b, (i, i, i, i) -> b, #a, #a) -> #a
                ite_37 :: (b, (i, i, i, i) -> i, #a, #a) -> #a
                ite_38 :: (b, b, #a, #a) -> #a
                ite_39 :: (b, i, #a, #a) -> #a
            """,
        )

    def test_filtered_variable(self):
        dslf = ns.DSLFactory()
        dslf.concrete("1", "() -> i", lambda: 1)
        dslf.concrete("1f", "() -> f", lambda: 1)
        dslf.filtered_type_variable(
            "num", lambda x: isinstance(x, ns.AtomicType) and x.name in ["i", "f"]
        )
        dslf.concrete("+", "%num -> %num -> %num", lambda x: x)
        dsl = dslf.finalize()
<<<<<<< HEAD
        self.assertDSL(
=======
        assertDSL(
            self,
>>>>>>> 637acd00
            dsl.render(),
            """
                1 :: () -> i
                1f :: () -> f
                + :: %num -> %num -> %num
            """,
        )<|MERGE_RESOLUTION|>--- conflicted
+++ resolved
@@ -423,12 +423,8 @@
         )
         dslf.concrete("+", "%num -> %num -> %num", lambda x: x)
         dsl = dslf.finalize()
-<<<<<<< HEAD
-        self.assertDSL(
-=======
         assertDSL(
             self,
->>>>>>> 637acd00
             dsl.render(),
             """
                 1 :: () -> i
