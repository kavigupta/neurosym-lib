import itertools
import unittest

import numpy as np
from torch import nn

import neurosym as ns
from neurosym.examples import near


def high_level_dsl(linear_layers=True):
    dslf = ns.DSLFactory()
    if linear_layers:
        dslf.parameterized(
            "linear_bool",
            "() -> {f, 2} -> {f, 1}",
            lambda lin: lin,
            dict(lin=lambda: nn.Linear(2, 1)),
        )
    else:
        inject_linear_replacements(dslf)

    dslf.concrete(
        "ite",
        "(#a -> {f, 1}, #a -> #b, #a -> #b) -> #a -> #b",
        near.operations.ite_torch,
    )

    dslf.prune_to("{f, 2} -> {f, 1}")
    return dslf.finalize()


def linear_replacement_dsl():
    dslf = ns.DSLFactory()
    inject_linear_replacements(dslf)
    dslf.prune_to("{f, 2} -> {f, 1}")
    return dslf.finalize()


def inject_linear_replacements(dslf):
    dslf.parameterized(
        "aff_x",
        "{f, 2} -> {f, 1}",
        lambda x, aff: aff(x[:, 0][:, None]),
        dict(aff=lambda: nn.Linear(1, 1)),
    )
    dslf.parameterized(
        "aff_xplusy",
        "{f, 2} -> {f, 1}",
        lambda xy, aff: aff(xy[:, 0][:, None] + xy[:, 1][:, None]),
        dict(aff=lambda: nn.Linear(1, 1)),
    )
    dslf.parameterized(
        "aff_yminusx",
        "{f, 2} -> {f, 1}",
        lambda xy, aff: aff(xy[:, 1][:, None] - xy[:, 0][:, None]),
        dict(aff=lambda: nn.Linear(1, 1)),
    )
    dslf.lambdas()


def get_dataset():
    """
    Function in this dataset is a piecewise linear function

    f(x, y) = x + y if x > 0
    f(x, y) = -x + y if x <= 0

    or in other words

    f(x, y) = |x| + y
    """
    scale = 2
    train_size, test_size = 1000, 50
    rng = np.random.RandomState(0)
    xtrain, xtest = [
        scale * rng.randn(size, 2).astype(np.float32)
        for size in (train_size, test_size)
    ]
    ytrain, ytest = [
        # x[:, 1][:, None] for x in (xtrain, xtest)
        ((x[:, 0] > 0) * (x[:, 0] + x[:, 1]) + (x[:, 0] <= 0) * (-x[:, 0] + x[:, 1]))[
            :, None
        ].astype(np.float32)
        for x in (xtrain, xtest)
    ]
    return ns.DatasetWrapper(
        ns.DatasetFromNpy(xtrain, ytrain, None),
        ns.DatasetFromNpy(xtest, ytest, None),
        batch_size=100,
    )


neural_hole_filler = near.GenericMLPRNNNeuralHoleFiller(hidden_size=10)
negative = (
    "(ite (lam (aff_x ($0_0))) (lam (aff_yminusx ($0_0))) (lam (aff_xplusy ($0_0))))"
)
positive = (
    "(ite (lam (aff_x ($0_0))) (lam (aff_xplusy ($0_0))) (lam (aff_yminusx ($0_0))))"
)


def get_neural_dsl(dsl):
    return near.NeuralDSL.from_dsl(
        dsl=dsl,
        neural_hole_filler=neural_hole_filler,
    )


def get_validation_cost(dsl, dataset, **validation_params):
    neural_dsl = get_neural_dsl(dsl)
    return near.ValidationCost(
        trainer_cfg=near.NEARTrainerConfig(
            lr=0.005,
            n_epochs=100,
            accelerator="cpu",
            loss_callback=nn.functional.mse_loss,
        ),
        neural_dsl=neural_dsl,
        datamodule=dataset,
        progress_by_epoch=False,
        **validation_params,
    )


class TestPiecewiseLinear(unittest.TestCase):

    def near_graph(self, neural_dsl, validation_cost):

        return near.validated_near_graph(
            neural_dsl,
            ns.parse_type("{f, 2} -> {f, 1}"),
            is_goal=lambda _: True,
            max_depth=10000,
            cost=validation_cost,
            validation_epochs=1000,
        )

    def search(self, g, count=3):

        iterator = ns.search.bounded_astar(g, max_depth=10000, max_iterations=1000)

        return list(itertools.islice(iterator, count))

    def test_with_linear(self):
        dsl = high_level_dsl()
        dataset = get_dataset()
        result = self.search(
            self.near_graph(get_neural_dsl(dsl), get_validation_cost(dsl, dataset))
        )

        programs = [
            ns.render_s_expression(p.initalized_program.uninitialize()) for p in result
        ]

        expected = "(ite (linear_bool) (linear_bool) (linear_bool))"
        self.assertIn(expected, programs)

        result_relevant = result[programs.index(expected)]

        [cond, cons, alt] = [
            x.state["lin"] for x in result_relevant.initalized_program.children
        ]

        print("Conditional weight:")
        print(cond.weight)
        print("Consequent weight and bias:")
        print(cons.weight)
        print(cons.bias)
        print("Alternative weight and bias:")
        print(alt.weight)
        print(alt.bias)

        conditional_weight = cond.weight[0, 0].item()

        self.assertGreater(np.abs(conditional_weight), 1)
        self.assertLess(np.abs(cond.weight[0, 1].item()), 1)

        if conditional_weight < 0:
            cons, alt = alt, cons

        self.assertLess(np.abs(+1 - cons.weight[0, 0].item()), 0.1)
        self.assertLess(np.abs(+1 - cons.weight[0, 1].item()), 0.1)

        self.assertLess(np.abs(-1 - alt.weight[0, 0].item()), 0.1)
        self.assertLess(np.abs(+1 - alt.weight[0, 1].item()), 0.1)

    def test_with_variables(self):
        dsl = high_level_dsl(linear_layers=False)
        dataset = get_dataset()
        result = self.search(
            self.near_graph(get_neural_dsl(dsl), get_validation_cost(dsl, dataset)), 10
        )
        s_exps = [
            ns.render_s_expression(p.initalized_program.uninitialize()) for p in result
        ]
        print(s_exps)
        for s_exp in s_exps:
            self.assertNotIn(s_exp, [negative, positive])

    def test_heirarchical(self):
        l_dsl = high_level_dsl()
        lr_dsl = linear_replacement_dsl()
        g = near.heirarchical_near_graph(
            l_dsl,
            "linear_bool",
            lr_dsl,
            ns.parse_type("{f, 2} -> {f, 1}"),
            lambda dsl, embedding: get_validation_cost(
                dsl, get_dataset(), embedding=embedding
            ),
            neural_hole_filler,
            is_goal=lambda _: True,
            max_depth=10000,
            validation_epochs=1000,
        )
        # produce 2 results, this ensures that continued iteration doesn't break things
<<<<<<< HEAD
        results = self.search(g, 2)
        self.assertEqual(len(results), 2)
        result_main, result_2 = results
        program_str = ns.render_s_expression(result_main.uninitialize())
=======
        num_results = 2
        results = self.search(g, num_results)
        self.assertEqual(len(results), num_results)
        program_str = ns.render_s_expression(results[0].uninitialize())
>>>>>>> b9fe6481
        self.assertIn(program_str, [negative, positive])
        children = [s.children[0].state["aff"] for s in results[0].children]
        cond, cons, alt = [(s.weight.item(), s.bias.item()) for s in children]
        if program_str == negative:
            cond = -cond[0], -cond[1]

        self.assertGreater(cond[0], 1)
        self.assertLess(np.abs(cond[1]), 0.25)

        for branch in cons, alt:
            print(branch)
            self.assertLess(np.abs(+1 - branch[0]), 0.25)
            self.assertLess(np.abs(branch[1]), 0.25)

        # Just check that these exist. The second one won't be the optimum
<<<<<<< HEAD
        print(result_2)
        print(ns.render_s_expression(result_2.uninitialize()))
=======
        print(results[1])
        print(ns.render_s_expression(results[1].uninitialize()))
>>>>>>> b9fe6481
<|MERGE_RESOLUTION|>--- conflicted
+++ resolved
@@ -215,17 +215,10 @@
             validation_epochs=1000,
         )
         # produce 2 results, this ensures that continued iteration doesn't break things
-<<<<<<< HEAD
-        results = self.search(g, 2)
-        self.assertEqual(len(results), 2)
-        result_main, result_2 = results
-        program_str = ns.render_s_expression(result_main.uninitialize())
-=======
         num_results = 2
         results = self.search(g, num_results)
         self.assertEqual(len(results), num_results)
         program_str = ns.render_s_expression(results[0].uninitialize())
->>>>>>> b9fe6481
         self.assertIn(program_str, [negative, positive])
         children = [s.children[0].state["aff"] for s in results[0].children]
         cond, cons, alt = [(s.weight.item(), s.bias.item()) for s in children]
@@ -241,10 +234,5 @@
             self.assertLess(np.abs(branch[1]), 0.25)
 
         # Just check that these exist. The second one won't be the optimum
-<<<<<<< HEAD
-        print(result_2)
-        print(ns.render_s_expression(result_2.uninitialize()))
-=======
         print(results[1])
-        print(ns.render_s_expression(results[1].uninitialize()))
->>>>>>> b9fe6481
+        print(ns.render_s_expression(results[1].uninitialize()))