import copy
import itertools
import unittest

import numpy as np
from torch import nn

import neurosym as ns
from neurosym.examples import near


def linear_replacement_dsl():
    dslf = ns.DSLFactory()
    dslf.parameterized(
        "aff_x",
        "{f, 2} -> {f, 1}",
        lambda x, aff: aff(x[:, 0][:, None]),
        dict(aff=lambda: nn.Linear(1, 1)),
    )
    dslf.concrete(
        "xplusy",
        "{f, 2} -> {f, 1}",
        lambda xy: xy[:, 0][:, None] + xy[:, 1][:, None],
    )
    dslf.concrete(
        "yminusx",
        "{f, 2} -> {f, 1}",
        lambda xy: xy[:, 1][:, None] - xy[:, 0][:, None],
    )
    dslf.lambdas()
    dslf.prune_to("{f, 2} -> {f, 1}")
    return dslf.finalize()


def piecewise_linear_dsl(linear_layers=True):
    dslf = ns.DSLFactory()
    # dslf.parameterized(
    #     "linear", "() -> {f, 2} -> {f, 2}", lambda lin: lin, dict(lin=nn.Linear(2, 2))
    # )
    if linear_layers:
        dslf.parameterized(
            "linear_bool",
            "() -> {f, 2} -> {f, 1}",
            lambda lin: lin,
            dict(lin=lambda: nn.Linear(2, 1)),
        )
    else:
        dslf.parameterized(
            "aff_x",
            "{f, 2} -> {f, 1}",
            lambda x, aff: aff(x[:, 0][:, None]),
            dict(aff=lambda: nn.Linear(1, 1)),
        )
        dslf.concrete(
            "xplusy",
            "{f, 2} -> {f, 1}",
            lambda xy: xy[:, 0][:, None] + xy[:, 1][:, None],
        )
        dslf.concrete(
            "yminusx",
            "{f, 2} -> {f, 1}",
            lambda xy: xy[:, 1][:, None] - xy[:, 0][:, None],
        )
        dslf.lambdas()

    dslf.concrete(
        "ite",
        "(#a -> {f, 1}, #a -> #b, #a -> #b) -> #a -> #b",
        near.operations.ite_torch,
    )

    dslf.prune_to("{f, 2} -> {f, 1}")
    return dslf.finalize()


def get_dataset():
    """
    Function in this dataset is a piecewise linear function

    f(x, y) = x + y if x > 0
    f(x, y) = -x + y if x <= 0

    or in other words

    f(x, y) = |x| + y
    """
    scale = 2
    train_size, test_size = 1000, 50
    rng = np.random.RandomState(0)
    xtrain, xtest = [
        scale * rng.randn(size, 2).astype(np.float32)
        for size in (train_size, test_size)
    ]
    ytrain, ytest = [
        # x[:, 1][:, None] for x in (xtrain, xtest)
        ((x[:, 0] > 0) * (x[:, 0] + x[:, 1]) + (x[:, 0] <= 0) * (-x[:, 0] + x[:, 1]))[
            :, None
        ].astype(np.float32)
        for x in (xtrain, xtest)
    ]
    return ns.DatasetWrapper(
        ns.DatasetFromNpy(xtrain, ytrain, None),
        ns.DatasetFromNpy(xtest, ytest, None),
        batch_size=100,
    )


def get_neural_dsl(dsl):
    return near.NeuralDSL.from_dsl(
        dsl=dsl,
        neural_hole_filler=near.GenericMLPRNNNeuralHoleFiller(hidden_size=10),
    )


def get_validation_cost(dsl, dataset, **validation_params):
    neural_dsl = get_neural_dsl(dsl)
    return near.ValidationCost(
        trainer_cfg=near.NEARTrainerConfig(
            lr=0.005,
            n_epochs=100,
            accelerator="cpu",
            loss_callback=nn.functional.mse_loss,
        ),
        neural_dsl=neural_dsl,
        datamodule=dataset,
        progress_by_epoch=False,
        **validation_params,
    )


class TestPiecewiseLinear(unittest.TestCase):

    def near_graph(self, neural_dsl, validation_cost):

        return near.validated_near_graph(
            neural_dsl,
            ns.parse_type("{f, 2} -> {f, 1}"),
            is_goal=lambda _: True,
            max_depth=10000,
            cost=validation_cost,
            validation_epochs=1000,
        )

    def search(self, g, count=3):

        iterator = ns.search.bounded_astar(g, max_depth=10000, max_iterations=10)

        return list(itertools.islice(iterator, count))

    def test_with_linear(self):
        dsl = piecewise_linear_dsl()
        dataset = get_dataset()
<<<<<<< HEAD
        result = self.search(
            self.near_graph(get_neural_dsl(dsl), get_validation_cost(dsl, dataset))
        )
=======
        result = self.run_near(dsl, dataset)

        programs = [
            ns.render_s_expression(p.initalized_program.uninitialize()) for p in result
        ]

        expected = "(ite (linear_bool) (linear_bool) (linear_bool))"
        self.assertIn(expected, programs)
>>>>>>> b7ca3695

        result_relevant = self.grab_desired(result)

        [cond, cons, alt] = [
            x.state["lin"] for x in result_relevant.initalized_program.children
        ]

        print("Conditional weight:")
        print(cond.weight)
        print("Consequent weight and bias:")
        print(cons.weight)
        print(cons.bias)
        print("Alternative weight and bias:")
        print(alt.weight)
        print(alt.bias)

        conditional_weight = cond.weight[0, 0].item()

        self.assertGreater(np.abs(conditional_weight), 1)
        self.assertLess(np.abs(cond.weight[0, 1].item()), 1)

        if conditional_weight < 0:
            cons, alt = alt, cons

        self.assertLess(np.abs(+1 - cons.weight[0, 0].item()), 0.1)
        self.assertLess(np.abs(+1 - cons.weight[0, 1].item()), 0.1)

        self.assertLess(np.abs(-1 - alt.weight[0, 0].item()), 0.1)
        self.assertLess(np.abs(+1 - alt.weight[0, 1].item()), 0.1)

    def grab_desired(self, result):
        programs = [ns.render_s_expression(p.program) for p in result]

        expected = "(ite (linear_bool) (linear_bool) (linear_bool))"
        self.assertIn(expected, programs)

        return result[programs.index(expected)]

    def test_with_variables(self):
        dsl = piecewise_linear_dsl(linear_layers=False)
        dataset = get_dataset()
        result = self.search(
            self.near_graph(get_neural_dsl(dsl), get_validation_cost(dsl, dataset))
        )
        self.assertEqual(result, [])

    def test_manual_refine(self):
        dsl = piecewise_linear_dsl()
        dataset = get_dataset()
        result = self.search(
            self.near_graph(get_neural_dsl(dsl), get_validation_cost(dsl, dataset))
        )

        result = self.grab_desired(result)
        frozen = copy.deepcopy(result.initalized_program)
        for state in frozen.all_state_values():
            for p in state.parameters():
                p.requires_grad = False
        return frozen

# TestPiecewiseLinear().test_with_variables()

# print(linear_replacement_dsl().render())<|MERGE_RESOLUTION|>--- conflicted
+++ resolved
@@ -150,12 +150,9 @@
     def test_with_linear(self):
         dsl = piecewise_linear_dsl()
         dataset = get_dataset()
-<<<<<<< HEAD
         result = self.search(
             self.near_graph(get_neural_dsl(dsl), get_validation_cost(dsl, dataset))
         )
-=======
-        result = self.run_near(dsl, dataset)
 
         programs = [
             ns.render_s_expression(p.initalized_program.uninitialize()) for p in result
@@ -163,9 +160,8 @@
 
         expected = "(ite (linear_bool) (linear_bool) (linear_bool))"
         self.assertIn(expected, programs)
->>>>>>> b7ca3695
-
-        result_relevant = self.grab_desired(result)
+
+        result_relevant = result[programs.index(expected)]
 
         [cond, cons, alt] = [
             x.state["lin"] for x in result_relevant.initalized_program.children
