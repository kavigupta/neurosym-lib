import unittest
from functools import lru_cache

import numpy as np

import neurosym as ns
from neurosym.dsl.dsl_factory import DSLFactory

arith_dsl = ns.examples.mutable_arith_combinators_dsl

out_t = ns.parse_type("(i) -> i")


@lru_cache(maxsize=None)
def corpus():
    fam = ns.BigramProgramDistributionFamily(arith_dsl, valid_root_types=[out_t])
    dist = fam.uniform()
    return sorted(
        {
            fam.sample(dist, np.random.RandomState(i), depth_limit=20)
            for i in range(100)
        },
        key=str,
    )


class BasicDSLTest(unittest.TestCase):
    def assertDSL(self, dsl, expected):
        dsl = "\n".join(
            sorted([line.strip() for line in dsl.split("\n") if line.strip()])
        )
        expected = "\n".join(
            sorted([line.strip() for line in expected.split("\n") if line.strip()])
        )
        print(dsl)
        self.maxDiff = None
        self.assertEqual(dsl, expected)

    def test_basic_expand(self):
        self.assertDSL(
            arith_dsl.render(),
            """
            * :: (i -> i, i -> i) -> i -> i
            + :: (i -> i, i -> i) -> i -> i
            1 :: () -> i -> i
            count[counter] :: () -> i -> i
            even? :: (i -> i) -> i -> i
            ite :: (i -> i, i -> i, i -> i) -> i -> i
            x :: () -> i -> i
            """,
        )

    def test_independent_mutability(self):
        prog = ns.parse_s_expression("(ite (even? (x)) (count) (count))")
        fn_1 = arith_dsl.compute(arith_dsl.initialize(prog))
        fn_2 = arith_dsl.compute(arith_dsl.initialize(prog))
        self.assertEqual([fn_1(2), fn_1(4), fn_1(8)], [1, 2, 3])
        self.assertEqual([fn_1(2), fn_1(4), fn_1(8)], [4, 5, 6])
        # fn_2 is independent of fn_1
        self.assertEqual([fn_2(2), fn_2(4), fn_2(8)], [1, 2, 3])
        self.assertEqual([fn_1(1), fn_1(2), fn_1(3)], [1, 7, 2])
        self.assertEqual([fn_1(1), fn_1(2), fn_1(3)], [3, 8, 4])


class CompressionTest(unittest.TestCase):
    def fuzzy_check_fn_same(self, fn_1, fn_2):
        inputs = np.random.RandomState(0).randint(100, size=100)
        outputs_1 = [fn_1(x) for x in inputs]
        outputs_2 = [fn_2(x) for x in inputs]
        self.assertEqual(outputs_1, outputs_2)

    def test_single_step(self):
        dsl2, rewritten = ns.compression.single_step_compression(arith_dsl, corpus())
        self.assertEqual(len(rewritten), len(corpus()))
        for orig, rewr in zip(corpus(), rewritten):
            self.fuzzy_check_fn_same(
                arith_dsl.compute(arith_dsl.initialize(orig)),
                dsl2.compute(dsl2.initialize(rewr)),
            )

    def test_multi_step(self):
        dsl2, rewritten = ns.compression.multi_step_compression(arith_dsl, corpus(), 5)
        self.assertEqual(len(rewritten), len(corpus()))
        for orig, rewr in zip(corpus(), rewritten):
            self.fuzzy_check_fn_same(
                arith_dsl.compute(arith_dsl.initialize(orig)),
                dsl2.compute(dsl2.initialize(rewr)),
            )


class BasicProcessDSL(unittest.TestCase):
    def assertDSL(self, dsl, expected):
        dsl = "\n".join(
            sorted([line.strip() for line in dsl.split("\n") if line.strip()])
        )
        expected = "\n".join(
            sorted([line.strip() for line in expected.split("\n") if line.strip()])
        )
        print(dsl)
        self.maxDiff = None
        self.assertEqual(dsl, expected)

    def test_basic_expand(self):
        self.assertDSL(
            ns.examples.basic_arith_dsl(True).render(),
            """
            $0_0 :: V<i@0>
            $1_0 :: V<i@1>
            $2_0 :: V<i@2>
            + :: (i, i) -> i
            1 :: () -> i
            lam_0 :: L<#body|i;i> -> (i, i) -> #body
            lam_1 :: L<#body|i> -> i -> #body
            """,
        )

    def setUp(self):
        self.dsl = ns.examples.basic_arith_dsl(True)
        print(ns.examples.basic_arith_dsl(True).render())
        self.fn_code = "(lam_0 (+ ($1_0) ($0_0)))"

    def test_compute(self):
        fn = self.dsl.compute(self.dsl.initialize(ns.parse_s_expression(self.fn_code)))
        self.assertEqual(fn(1, 2), 3)
        self.assertEqual(fn(3, 4), 7)
        self.assertEqual(fn(1000, -24), 976)

    def test_basic_compress(self):
        code = [
            "(lam_0 (+ (+ (1) (1)) ($0_0)))",
            "(lam_0 (+ (1) ($0_0)))",
        ]
        code = [ns.parse_s_expression(x) for x in code]
        dsl2, rewritten = ns.compression.single_step_compression(self.dsl, code)
        self.assertEqual(len(rewritten), len(code))
        self.assertEqual(
            [ns.render_s_expression(x) for x in rewritten],
            [
                "(__10 (+ (1) (1)))",
                "(__10 (1))",
            ],
        )
        self.assertEqual(
            dsl2.productions[-1].render().strip(),
            "__10 :: i -> (i, i) -> i = (lam-abstr (#0) (lam_0 (+ #0 ($0_0))))",
        )

    def test_multi_argument(self):
        code = [
            "(lam_0 (+ (1) ($1_0)))",
            "(lam_0 (+ (1) (2)))",
        ]
        code = [ns.parse_s_expression(x) for x in code]
        dsl2, rewritten = ns.compression.single_step_compression(self.dsl, code)
        self.assertEqual(len(dsl2.productions), len(self.dsl.productions))
        self.assertEqual(rewritten, code)

    def test_compress_yoinking_variables(self):
        code = [
            "(lam_1 (lam_1 (+ (1) ($1_0))))",
            "(lam_1 (+ (1) (2)))",
        ]
        code = [ns.parse_s_expression(x) for x in code]
        dsl2, rewritten = ns.compression.single_step_compression(self.dsl, code)
        self.assertEqual(
            dsl2.productions[-1].render().strip(),
            "__10 :: i -> i -> i = (lam-abstr (#0) (lam_1 (+ (1) #0)))",
        )
        self.assertEqual(len(rewritten), len(code))
        self.assertEqual(
            [ns.render_s_expression(x) for x in rewritten],
            [
                "(lam_1 (__10 ($0_0)))",
                "(__10 (2))",
            ],
        )

    def test_many_abstractions(self):
        """
        This tests tests an edge case where the abstraction variable being added is a suffix
        of an existing abstraction variable, which is used in the definition of the new abstraction.

        This is a bit of a contrived example, but it's a good test of the robustness of the compression
        algorithm's handling of variable names.
        """
<<<<<<< HEAD
        dslf = DSLFactory()
=======
        dslf = ns.DSLFactory()
>>>>>>> c67ad979
        dslf.concrete("0", "() -> f", lambda: 0)
        dslf.concrete("+", "(f, f) -> f", lambda x, y: x + y)
        for i in range(10):
            dslf.concrete(f"__{i}0", "f -> f -> f", None)

        dslf.lambdas()
        dslf.prune_to("f -> f")

        dsl = dslf.finalize()
        examples = ["(__10 (+ (0) (0)))"] * 2
        _, results = ns.compression.single_step_compression(
            dsl, [ns.parse_s_expression(x) for x in examples]
        )
        self.assertEqual([ns.render_s_expression(x) for x in results], ["(__100)"] * 2)<|MERGE_RESOLUTION|>--- conflicted
+++ resolved
@@ -4,7 +4,6 @@
 import numpy as np
 
 import neurosym as ns
-from neurosym.dsl.dsl_factory import DSLFactory
 
 arith_dsl = ns.examples.mutable_arith_combinators_dsl
 
@@ -183,11 +182,7 @@
         This is a bit of a contrived example, but it's a good test of the robustness of the compression
         algorithm's handling of variable names.
         """
-<<<<<<< HEAD
-        dslf = DSLFactory()
-=======
         dslf = ns.DSLFactory()
->>>>>>> c67ad979
         dslf.concrete("0", "() -> f", lambda: 0)
         dslf.concrete("+", "(f, f) -> f", lambda x, y: x + y)
         for i in range(10):
