"""
Type signatures are used to represent the types of functions in the
DSL.
"""

import itertools
from abc import ABC, abstractmethod
from dataclasses import dataclass
from itertools import product
from typing import Callable, List, Tuple, Union

import numpy as np
from frozendict import frozendict
from torch import NoneType

<<<<<<< HEAD
from neurosym.types.type import (ArrowType, ListType, Type, TypeVariable,
                                 UnificationError)
from neurosym.types.type_with_environment import (Environment,
                                                  TypeWithEnvironment)
=======
from neurosym.types.type import ArrowType, Type, TypeVariable, UnificationError
from neurosym.types.type_with_environment import Environment, TypeWithEnvironment
>>>>>>> 58f6d9ad


class TypeSignature(ABC):
    """
    Represents a type signature, which is a function converting back and
    forth between types (outputs) and lists of types (inputs).
    """

    @abstractmethod
    def unify_return(
        self, twe: TypeWithEnvironment
    ) -> Union[List[TypeWithEnvironment], NoneType]:
        """
        Returns a list of types, one for each of the arguments, or None
        if the type cannot be unified.
        """

    @abstractmethod
    def return_type_template(self) -> Type:
        """
        Returns a template for the return type, with type variables.

        This can be an over-approximation of the actual return type,
        but it must not be an under-approximation.
        """

    @abstractmethod
    def unify_arguments(
        self, twes: List[TypeWithEnvironment]
    ) -> Union[TypeWithEnvironment, NoneType]:
        """
        Returns the return type of the function, or None if the types
        cannot be unified.
        """

    @abstractmethod
    def arity(self) -> int:
        """
        Returns the arity of the function, i.e., the number of arguments.
        """

    @abstractmethod
    def render(self) -> str:
        """
        Render this type signature as a string.
        """


@dataclass
class FunctionTypeSignature(TypeSignature):
    """
    Represents a concrete type signature, where the return type is known and the
    arguments are known. :py:class:`neurosym.TypeVariable` can be used
    in the arguments and return type, as long as any variable that appears
    in the arguments also appears in the return type (and vice versa).

    :param arguments: The types of the arguments.
    :param return_type: The type of the return value.
    """

    arguments: List[Type]
    return_type: Type

    @classmethod
    def from_type(cls, typ: Type) -> "FunctionTypeSignature":
        """
        Create a function type signature from a type, which must be an arrow type.
        """
        assert isinstance(typ, ArrowType)
        return cls(list(typ.input_type), typ.output_type)

    def unify_return(
        self, twe: TypeWithEnvironment
    ) -> Union[List[TypeWithEnvironment], NoneType]:
        try:
            mapping = twe.typ.unify(self.return_type)
        except UnificationError:
            return None
        return [
            TypeWithEnvironment(t.subst_type_vars(mapping), twe.env)
            for t in self.arguments
        ]

    def return_type_template(self) -> Type:
        return self.return_type

    def unify_arguments(
        self, twes: List[TypeWithEnvironment]
    ) -> Union[TypeWithEnvironment, NoneType]:
        types = [x.typ for x in twes]
        envs = [x.env for x in twes]
        env = Environment.merge_all(*envs)
        mapping = {}
        try:
            for t1, t2 in zip(self.arguments, types):
                for_arg = t1.unify(t2)
                for k, v in for_arg.items():
                    if k in mapping:
                        if mapping[k] != v:
                            return None
                    else:
                        mapping[k] = v
        except UnificationError:
            return None
        return TypeWithEnvironment(self.return_type.subst_type_vars(mapping), env)

    def arity(self) -> int:
        return len(self.arguments)

    def astype(self) -> Type:
        """
        Convert this type signature to an arrow type, which is the
        type of the function that this signature represents.
        """
        return ArrowType(tuple(self.arguments), self.return_type)

    def render(self) -> str:
        # pylint: disable=cyclic-import
        from neurosym.types.type_string_repr import render_type

        return render_type(self.astype())


@dataclass
class LambdaTypeSignature(TypeSignature):
    """
    Represents the type signature of the lambda production. This is a production that
    matches any function type with the given input types, and returns the output type
    of the matching function type, but with with the input types placed in the environment.

    :param input_types: The types of the arguments to the lambda.
    """

    input_types: List[ArrowType]

    def arity(self) -> int:
        # just the body
        return 1

    def function_arity(self) -> int:
        """
        Get the arity of the function represented by the lambda,
        i.e., the number of arguments.
        """
        return len(self.input_types)

    def render(self) -> str:
        # pylint: disable=cyclic-import
        from neurosym.types.type_string_repr import render_type

        body = TypeVariable("body")
        input_types = ";".join(render_type(x) for x in self.input_types)
        lambda_type = f"L<{render_type(body)}|{input_types}>"

        return f"{lambda_type} -> {render_type(ArrowType(self.input_types, body))}"

    def unify_return(
        self, twe: TypeWithEnvironment
    ) -> Union[List[TypeWithEnvironment], NoneType]:
        if not isinstance(twe.typ, ArrowType):
            return None
        if twe.typ.input_type != self.input_types:
            return None
        return [
            TypeWithEnvironment(
                twe.typ.output_type,
                twe.env.child(*self.input_types),
            )
        ]

    def return_type_template(self) -> Type:
        return ArrowType(self.input_types, TypeVariable("body"))

    def unify_arguments(
        self, twes: List[TypeWithEnvironment]
    ) -> Union[TypeWithEnvironment, NoneType]:
        if len(twes) != 1:
            return None
        parent = twes[0].env.parent(self.input_types)
        return TypeWithEnvironment(ArrowType(self.input_types, twes[0].typ), parent)


@dataclass
class VariableTypeSignature(TypeSignature):
    """
    Represents the type signature of a variable production.

    This is a type signature where the return type is known, but the
    environment must contain the given type at the given index in
    order to be valid.

    :param variable_type: The type of the variable.
    :param index_in_env: The index of the variable in the environment.
    """

    variable_type: Type
    index_in_env: int

    def arity(self) -> int:
        # leaf
        return 0

    def render(self) -> str:
        # pylint: disable=cyclic-import
        from neurosym.types.type_string_repr import render_type

        return f"V<{render_type(self.variable_type)}@{self.index_in_env}>"

    def unify_return(
        self, twe: TypeWithEnvironment
    ) -> Union[List[TypeWithEnvironment], NoneType]:
        if twe.typ != self.variable_type:
            return None
        if not twe.env.contains_type_at(self.variable_type, self.index_in_env):
            return None
        return []

    def return_type_template(self) -> Type:
        return self.variable_type

    def unify_arguments(
        self, twes: List[TypeWithEnvironment]
    ) -> Union[TypeWithEnvironment, NoneType]:
        if len(twes) != 0:
            return None
        return TypeWithEnvironment(
            self.variable_type,
            Environment(frozendict({self.index_in_env: self.variable_type})),
        )


def bottom_up_enumerate_types(
    terminals: List[Type],
    constructors: List[Tuple[int, Callable]],
    max_expansion_steps=np.inf,
    max_overall_depth=np.inf,
):
    """
    Returns a list of all possible expansions of the given terminals
    using the given constructors.

    :param terminals: The atomic types to use.
    :param constructors: The constructors to use.
    :param max_expansion_steps: The maximum number of times to apply a constructor.
    :param max_overall_depth: The maximum depth of the resulting types.
    """
    assert (
        min(max_expansion_steps, max_overall_depth) < np.inf
    ), "must specify either max_expansion_steps or max_overall_depth"
    current_with_depth = [(t, t.depth, 0) for t in terminals]
    current_with_depth = [
        (t, d, n)
        for t, d, n in current_with_depth
        if d <= max_overall_depth and n <= max_expansion_steps
    ]
    overall = set()
    while True:
        overall.update(current_with_depth)
        current_with_depth = []
        for arity, fn in constructors:
            additional_depth = np.log2(arity + 1)
            will_work = [
                (t, d, n)
                for t, d, n in overall
                if d + additional_depth <= max_overall_depth
                and n + 1 <= max_expansion_steps
            ]
            for subentities in itertools.product(will_work, repeat=arity):
                types = [t for t, _, _ in subentities]
                depth = max((d for _, d, _ in subentities)) + additional_depth
                steps = max((n for _, _, n in subentities)) + 1
                assert depth <= max_overall_depth
                assert steps <= max_expansion_steps
                res = (fn(*types), depth, steps)
                if res in overall:
                    continue
                current_with_depth.append(res)
        if len(current_with_depth) == 0:
            break
    return sorted([t for t, _, _ in overall if t.depth < max_overall_depth], key=str)


def _signature_expansions(
    sig: FunctionTypeSignature,
    terminals: List[Type],
    constructors: List[Tuple[int, Callable]],
    max_expansion_steps=np.inf,
    max_overall_depth=np.inf,
):
    """
    Returns a list of all possible expansions of the given type signature.

    Any type variables that appear in both the arguments and return type
        will be kept, while any other type variables will be expanded.
    """
    variables_in_arguments = {
        var for arg in sig.arguments for var in arg.max_depth_per_type_variable()
    }
    variables_in_return = set(sig.return_type.max_depth_per_type_variable())
    exclude_variables = variables_in_arguments & variables_in_return
    return type_expansions(
        sig.astype(),
        terminals,
        constructors,
        max_expansion_steps,
        max_overall_depth,
        exclude_variables,
    )


def type_expansions(
    sig: Type,
    terminals: List[Type],
    constructors: List[Tuple[int, Callable]],
    max_expansion_steps=np.inf,
    max_overall_depth=np.inf,
    exclude_variables=(),
):
    """
    Returns a list of all possible expansions of the given type, where the
    variables in exclude_variables are not expanded.

    This is useful for expanding a type signature, where some of the type
    variables should not be expanded.

    :param sig: The type to expand.
    :param terminals: The atomic types to use.
    :param constructors: The constructors to use.
    :param max_expansion_steps: The maximum number of times to apply a constructor.
    :param max_overall_depth: The maximum depth of the resulting types.
    :param exclude_variables: The type variables to exclude from expansion.

    :return: A list of all possible expansions of the given type.
    """
    # pylint: disable=cyclic-import
    from neurosym.types.type_string_repr import render_type

    depth_by_var = sig.max_depth_per_type_variable()
    for var in exclude_variables:
        if var not in depth_by_var:
            raise ValueError(
                f"Variable {var} not in type signature {render_type(sig)}, "
                + f"cannot exclude. Valid options: {sorted(depth_by_var)}"
            )
        del depth_by_var[var]
    enumerations_by_var = {
        ty_var: bottom_up_enumerate_types(
            terminals,
            constructors,
            max_expansion_steps,
            max_overall_depth - depth_by_var[ty_var],
        )
        for ty_var in depth_by_var.keys()
    }
    variables = list(depth_by_var.keys())
    enumerations = [enumerations_by_var[ty_var] for ty_var in variables]
    for types in product(*enumerations):
        remap = dict(zip(variables, types))
        yield sig.subst_type_vars(remap)


def _all_available_types(types: List[Type]):
    available_types = set()
    for typ in types:
        for t in typ.walk_type_nodes():
            available_types.add(t)
    return sorted(available_types, key=str)


def _type_universe(types: List[Type], no_zeroadic=False):
    """
    Produce a type universe from the given types.

    :param types: The types to use.
    :param no_zeroadic: If True, do not include zero-arity constructors.

    :return: A tuple of ``(atomic_types, constructors)``, where ``atomic_types``
        represents the atomic types in the universe, and ``constructors``
        is a list of tuples of the form ``(arity, constructor)``, where
        constructor is a function that takes ``arity`` types and
        produces a new type.
    """
    available_types = _all_available_types(types)

    constructors = []
    for t in available_types:
        if isinstance(t, TypeVariable):
            continue
        if no_zeroadic and isinstance(t, ArrowType) and len(t.input_type) == 0:
            continue
        tv = t.get_type_vars()
        constructors.append(
            (len(tv), lambda *args, t=t, tv=tv: t.subst_type_vars(dict(zip(tv, args))))
        )

    return [c() for count, c in constructors if count == 0], [
        (count, c) for count, c in constructors if count > 0
    ]<|MERGE_RESOLUTION|>--- conflicted
+++ resolved
@@ -13,15 +13,8 @@
 from frozendict import frozendict
 from torch import NoneType
 
-<<<<<<< HEAD
-from neurosym.types.type import (ArrowType, ListType, Type, TypeVariable,
-                                 UnificationError)
-from neurosym.types.type_with_environment import (Environment,
-                                                  TypeWithEnvironment)
-=======
 from neurosym.types.type import ArrowType, Type, TypeVariable, UnificationError
 from neurosym.types.type_with_environment import Environment, TypeWithEnvironment
->>>>>>> 58f6d9ad
 
 
 class TypeSignature(ABC):
