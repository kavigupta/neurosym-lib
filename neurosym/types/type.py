import uuid
from abc import ABC, abstractmethod
from dataclasses import dataclass
from functools import cached_property
from typing import Callable, Dict, Iterator, List, Tuple

import numpy as np


class Type(ABC):
<<<<<<< HEAD
    """
    Represents a type, used to describe nodes in an `ns.DSL`.
    """

    @abstractmethod
    def walk_type_nodes(self) -> Iterator["Type"]:
        """
        Walk the type tree and yield all children nodes.
        """
        raise NotImplementedError

    def node_summary(self) -> str:
=======
    def node_summary(self):
>>>>>>> 3a714c94
        """
        Return a summary of this node, excluding children. This is useful
            for caching in certain contexts, such as the TreeTrie.
        """
        summary_dict = {
            "_type": self.__class__.__name__,
            **self.inherent_parameters(),
        }
        summary_dict = dict(sorted(summary_dict.items()))
        return str(summary_dict)

    @abstractmethod
    def inherent_parameters(self):
        """
        Return a list of inherent parameters of the type, i.e., all parameters not associated
            with the children.
        """
        raise NotImplementedError

    @abstractmethod
    def children(self):
        """
        Iterate over direct children and yield each.
        """
        raise NotImplementedError

    @abstractmethod
    def unify(
        self, other: "Type", already_tried_other_direction=False
    ) -> Dict[str, "Type"]:
        """
        Unify this type with another type. Returns a dictionary of substitutions.

        Raise UnificationError if the types cannot be unified.

        If already_tried_other_direction is True, then we have already tried to unify
        the other direction and failed, so we should not try again.
        """
        raise NotImplementedError

    @abstractmethod
    def subst_type_vars(self, subst: Dict[str, "Type"]):
        """
        Substitute type variables in the type according to the substitution.
        """
        raise NotImplementedError

    def is_atomic(self):
        """
        Return True if the type is atomic.
        """
        return len(list(self.walk_type_nodes())) == 1 and not isinstance(
            self, TypeVariable
        )

    def depth_of_type_variables(self) -> List[Tuple[str, float]]:
        """
        Return a list of tuples of the form (type_variable, depth) where depth is the
        depth of the type variable in the type tree.
        """
        node_height = np.log2(1 + len(list(self.children())))
        return [
            (tv, depth + node_height)
            for child in self.children()
            for tv, depth in child.depth_of_type_variables()
        ]

    def max_depth_per_type_variable(self) -> Dict[str, float]:
        """
        Return a dictionary mapping type variables to their maximum depth in the type
        tree.
        """
        result = {}
        for tv, depth in self.depth_of_type_variables():
            result[tv] = max(result.get(tv, 0), depth)
        return result

    def get_type_vars(self):
        """
        Return a set of all type variables in the type.
        """
        return sorted({tv for tv, _ in self.depth_of_type_variables()})

    def has_type_vars(self):
        """
        Return True if the type has type variables.
        """
        return len(self.get_type_vars()) > 0

    @cached_property
    def depth(self):
        """
        Return the depth of the type tree.
        """
        children = [child.depth for child in self.children()]
        depth = max(children + [0]) + np.log2(len(children) + 1)
        return depth

    def walk_type_nodes(self) -> Iterator["Type"]:
        """
        Walk the type tree and yield all children nodes.
        """
        yield self
        for child in self.children():
            yield from child.walk_type_nodes()


class UnificationError(Exception):
    pass


@dataclass(frozen=True, eq=True)
class AtomicType(Type):
    name: str

    def __post_init__(self):
        assert self.name.isidentifier(), f"{self.name} is not a valid identifier"

    def inherent_parameters(self):
        return dict(name=self.name)

    def children(self):
        yield from []

    def unify(
        self, other: "Type", already_tried_other_direction=False
    ) -> Dict[str, "Type"]:
        if isinstance(other, AtomicType):
            if self.name != other.name:
                raise UnificationError(f"{self} != {other}")
            return {}
        if already_tried_other_direction:
            raise UnificationError(f"{self} != {other}")
        return other.unify(self, already_tried_other_direction=True)

    def subst_type_vars(self, subst: Dict[str, Type]):
        return self


@dataclass(frozen=True, eq=True)
class TensorType(Type):
    """
    A tensor is a type that represents a tensor of a given shape.
    """

    dtype: Type
    shape: Tuple[int]

    def inherent_parameters(self):
        return dict(dtype=self.dtype, shape=self.shape)

    def children(self):
        yield from []

    def subst_type_vars(self, subst: Dict[str, Type]):
        del subst
        assert not self.has_type_vars()
        return self

    def unify(
        self, other: "Type", already_tried_other_direction=False
    ) -> Dict[str, "Type"]:
        if isinstance(other, TensorType):
            if self.shape != other.shape:
                raise UnificationError(f"{self} != {other}")
            return self.dtype.unify(other.dtype)
        if already_tried_other_direction:
            raise UnificationError(f"{self} != {other}")
        return other.unify(self, already_tried_other_direction=True)


@dataclass(frozen=True, eq=True)
class ListType(Type):
    """
    A list type is a type of the form [t] where t is a type.
    """

    element_type: Type

    def inherent_parameters(self):
        return dict()

    def children(self):
        yield self.element_type

    def subst_type_vars(self, subst: Dict[str, Type]):
        return ListType(self.element_type.subst_type_vars(subst))

    def unify(
        self, other: "Type", already_tried_other_direction=False
    ) -> Dict[str, "Type"]:
        if isinstance(other, ListType):
            return self.element_type.unify(other.element_type)
        if already_tried_other_direction:
            raise UnificationError(f"{self} != {other}")
        return other.unify(self, already_tried_other_direction=True)


@dataclass(frozen=True, eq=True)
class ArrowType(Type):
    """
    An arrow type is a type of the form t1 -> t2 where t1 and t2 are types.
    """

    input_type: Tuple[Type]
    output_type: Type

    def __post_init__(self):
        assert isinstance(self.input_type, tuple), "input_type must be a tuple"

    def subst_type_vars(self, subst: Dict[str, Type]):
        return ArrowType(
            tuple(t.subst_type_vars(subst) for t in self.input_type),
            self.output_type.subst_type_vars(subst),
        )

    def inherent_parameters(self):
        return dict()

    def children(self):
        yield from self.input_type
        yield self.output_type

    def unify(
        self, other: "Type", already_tried_other_direction=False
    ) -> Dict[str, "Type"]:
        if not isinstance(other, ArrowType):
            if already_tried_other_direction:
                raise UnificationError(f"{self} != {other}")
            return other.unify(self, already_tried_other_direction=True)
        if len(self.input_type) != len(other.input_type):
            raise UnificationError(f"{self} != {other}")
        individuals = []
        for t1, t2 in zip(self.input_type, other.input_type):
            individuals.append(t1.unify(t2))
        individuals.append(self.output_type.unify(other.output_type))
        subst = {}
        for individual in individuals:
            for k, v in individual.items():
                if k in subst:
                    if subst[k] != v:
                        raise UnificationError(f"{k} is unified to {subst[k]} and {v}")
                else:
                    subst[k] = v
        return subst


@dataclass(frozen=True, eq=True)
class GenericTypeVariable(Type):
    name: str

    @classmethod
    def fresh(cls):
        return cls(f"_{uuid.uuid4().hex}")

    def __post_init__(self):
        assert self.name.isidentifier(), f"{self.name} is not a valid identifier"

    def depth_of_type_variables(self) -> List[Tuple[str, int]]:
        return [(self.name, 0)]

    def subst_type_vars(self, subst: Dict[str, Type]):
        return subst.get(self.name, self)

    def inherent_parameters(self):
        return dict()

    def children(self):
        yield from []

    def unify(
        self, other: "Type", already_tried_other_direction=False
    ) -> Dict[str, "Type"]:
        return {self.name: other}


class TypeVariable(GenericTypeVariable):
    pass


@dataclass(frozen=True, eq=True)
class FilteredTypeVariable(GenericTypeVariable):
    type_filter: Callable[[Type], bool]

    def unify(
        self, other: "Type", already_tried_other_direction=False
    ) -> Dict[str, "Type"]:
        if self.type_filter(other):
            return {self.name: other}
        raise UnificationError(f"{self} does not match {other}")


float_t = AtomicType("f")<|MERGE_RESOLUTION|>--- conflicted
+++ resolved
@@ -8,22 +8,7 @@
 
 
 class Type(ABC):
-<<<<<<< HEAD
-    """
-    Represents a type, used to describe nodes in an `ns.DSL`.
-    """
-
-    @abstractmethod
-    def walk_type_nodes(self) -> Iterator["Type"]:
-        """
-        Walk the type tree and yield all children nodes.
-        """
-        raise NotImplementedError
-
-    def node_summary(self) -> str:
-=======
     def node_summary(self):
->>>>>>> 3a714c94
         """
         Return a summary of this node, excluding children. This is useful
             for caching in certain contexts, such as the TreeTrie.
