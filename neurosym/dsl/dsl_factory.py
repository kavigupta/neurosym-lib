--- conflicted
+++ resolved
@@ -152,7 +152,6 @@
             )
         )
 
-<<<<<<< HEAD
         if self.lambda_parameters is not None:
             universe_lambda = type_universe(
                 known_types, require_arity_up_to=self.lambda_parameters["max_arity"]
@@ -189,7 +188,6 @@
             ]
 
         return DSL([prod for prods in sym_to_productions.values() for prod in prods])
-=======
         make_dsl = lambda: DSL(
             [prod for prods in sym_to_productions.values() for prod in prods]
         )
@@ -212,5 +210,4 @@
                 )
             sym_to_productions = new_sym_to_productions
             dsl = make_dsl()
-        return dsl
->>>>>>> af84936d
+        return dsl