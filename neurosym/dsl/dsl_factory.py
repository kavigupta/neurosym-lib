--- conflicted
+++ resolved
@@ -176,16 +176,6 @@
     def _expansions_for_single_production(
         self, terminals, type_constructors, constructor, symbol, sig, *args
     ):
-<<<<<<< HEAD
-        sigs = list(
-            _signature_expansions(
-                sig,
-                terminals,
-                type_constructors,
-                max_expansion_steps=self.max_expansion_steps,
-                max_overall_depth=self.max_overall_depth,
-            )
-=======
         sigs = sorted(
             set(
                 _signature_expansions(
@@ -197,7 +187,6 @@
                 )
             ),
             key=str,
->>>>>>> 083390dc
         )
         assert len(sigs) > 0, f"No expansions within depth/step bounds for {symbol}"
 
