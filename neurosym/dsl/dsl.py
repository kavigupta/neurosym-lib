--- conflicted
+++ resolved
@@ -17,11 +17,8 @@
 from ..programs.s_expression import InitializedSExpression, SExpression
 from ..dsl.abstraction import AbstractionIndexParameter
 from ..types.type import GenericTypeVariable, Type
-<<<<<<< HEAD
-from ..types.type_signature import VariableTypeSignature, FunctionTypeSignature
-=======
+from ..types.type_signature import FunctionTypeSignature
 from .minimal_term_size_for_type_computer import MinimalTermSizeForTypeComputer
->>>>>>> 2fa35d61
 from .production import Production
 
 ROOT_SYMBOL = "<root>"
@@ -260,9 +257,6 @@
             for sym, in_t in rules
             if all(t in constructible for t in in_t)
         }
-<<<<<<< HEAD
-    
-=======
 
     def minimal_term_size_for_type(
         self, typ: TypeWithEnvironment, symbol_costs: Dict[str, int] = None
@@ -286,7 +280,6 @@
             )
         return self._minimum_type_computer[key].compute(typ)
 
->>>>>>> 2fa35d61
     def compute_type(
         self,
         program: SExpression,
