"""
We want to enumerate programs as trees. Specifically, we have some distribution
    P(tree) = prod_{node in tree} P(node | ancestors(node)[:limit]).

Here, limit is a value that the distribution guarantees us. This is useful
    because we can use this to optimize our enumeration algorithm (since it
    reduces the amount of memory we need to save for each hole).

Our algorithm here is based on iterative deepening. We have a method that
    keeps a minimum and maximum likelihood, and enumerates all programs
    that are within this likelihood range.

Likelihood is defined as the log probability of the program.
"""

import copy
import itertools
from typing import Tuple

import numpy as np

from neurosym.program_dist.enumeration_chunk_size import DEFAULT_CHUNK_SIZE
from neurosym.program_dist.tree_distribution.preorder_mask.preorder_mask import (
    PreorderMask,
)
from neurosym.program_dist.tree_distribution.tree_distribution import TreeDistribution
from neurosym.programs.s_expression import SExpression


def enumerate_tree_dist(
    tree_dist: TreeDistribution,
    *,
    chunk_size: float = DEFAULT_CHUNK_SIZE,
    min_likelihood: float = float("-inf"),
):
    """
    Enumerate all programs using iterative deepening.

    Args:
        tree_dist: The distribution to sample from.
        chunk_size: The amount of likelihood to consider at once. If this is
            too small, we will spend a lot of time doing the same work over and
            over again. If this is too large, we will spend a lot of time
            doing work that we don't need to do.
    """
    for chunk in itertools.count(1):
        likelihood_bound = -chunk * chunk_size
        preorder_mask = tree_dist.mask_constructor(tree_dist)
        preorder_mask.on_entry(0, 0)
        for program, likelihood in enumerate_tree_dist_dfs(
            tree_dist, likelihood_bound, ((0, 0),), preorder_mask
        ):
            if (
                max(likelihood_bound, min_likelihood)
                < likelihood
                <= likelihood_bound + chunk_size
            ):
                yield program, likelihood
        if likelihood_bound <= min_likelihood:
            return


def enumerate_tree_dist_dfs(
    tree_dist: TreeDistribution,
    min_likelihood: float,
    parents: Tuple[Tuple[int, int], ...],
    preorder_mask: PreorderMask,
):
    """
    Enumerate all programs that are within the likelihood range, with the given parents.
    """

    if min_likelihood > 0:
        # We can stop searching deeper.
        return

    assert len(parents) <= tree_dist.limit
    assert isinstance(
        preorder_mask, PreorderMask
    ), f"{preorder_mask} is not a PreorderMask"

    # Performed recursively for now.
    syms, log_probs = tree_dist.likelihood_arrays[parents]
    position = parents[-1][1]
    mask = preorder_mask.compute_mask(position, syms)
    # mask = np.ones_like(mask, dtype=bool)
    denominator = np.logaddexp.reduce(log_probs[mask])
    for node, likelihood in zip(syms[mask], log_probs[mask] - denominator):
        preorder_mask_copy = copy.deepcopy(preorder_mask)
        new_parents = parents + (node,)
        new_parents = new_parents[-tree_dist.limit :]
        symbol, arity = tree_dist.symbols[node]
        preorder_mask_copy.on_entry(position, node)
        for children, child_likelihood in enumerate_children_and_likelihoods_dfs(
            tree_dist,
            min_likelihood - likelihood,
            parents,
            node,
            num_children=arity,
<<<<<<< HEAD
            preorder_mask=preorder_mask_copy,
=======
            starting_index=0,
>>>>>>> cb1bc83d
        ):
            yield SExpression(symbol, children), child_likelihood + likelihood

        preorder_mask_copy.on_exit(position, node)


def enumerate_children_and_likelihoods_dfs(
    tree_dist: TreeDistribution,
    min_likelihood: float,
    parents: Tuple[Tuple[int, int], ...],
    most_recent_parent: int,
    num_children: int,
<<<<<<< HEAD
    preorder_mask: PreorderMask,
=======
    starting_index: int,
>>>>>>> cb1bc83d
):
    """
    Enumerate all children and their likelihoods.
    """
<<<<<<< HEAD
    if num_children == 0:
=======

    if starting_index == num_children:
>>>>>>> cb1bc83d
        yield [], 0
        return

    new_parents = parents + ((most_recent_parent, starting_index),)
    new_parents = new_parents[-tree_dist.limit :]

<<<<<<< HEAD
    for last_child, last_likelihood in enumerate_tree_dist_dfs(
        tree_dist, min_likelihood, new_parents, preorder_mask
=======
    for first_child, first_likelihood in enumerate_tree_dist_dfs(
        tree_dist, min_likelihood, new_parents
>>>>>>> cb1bc83d
    ):
        for rest_children, rest_likelihood in enumerate_children_and_likelihoods_dfs(
            tree_dist,
            min_likelihood - first_likelihood,
            parents,
            most_recent_parent,
<<<<<<< HEAD
            num_children - 1,
            preorder_mask,
=======
            num_children,
            starting_index + 1,
>>>>>>> cb1bc83d
        ):
            yield [first_child] + rest_children, first_likelihood + rest_likelihood<|MERGE_RESOLUTION|>--- conflicted
+++ resolved
@@ -97,11 +97,8 @@
             parents,
             node,
             num_children=arity,
-<<<<<<< HEAD
+            starting_index=0,
             preorder_mask=preorder_mask_copy,
-=======
-            starting_index=0,
->>>>>>> cb1bc83d
         ):
             yield SExpression(symbol, children), child_likelihood + likelihood
 
@@ -114,46 +111,30 @@
     parents: Tuple[Tuple[int, int], ...],
     most_recent_parent: int,
     num_children: int,
-<<<<<<< HEAD
+    starting_index: int,
     preorder_mask: PreorderMask,
-=======
-    starting_index: int,
->>>>>>> cb1bc83d
 ):
     """
     Enumerate all children and their likelihoods.
     """
-<<<<<<< HEAD
-    if num_children == 0:
-=======
 
     if starting_index == num_children:
->>>>>>> cb1bc83d
         yield [], 0
         return
 
     new_parents = parents + ((most_recent_parent, starting_index),)
     new_parents = new_parents[-tree_dist.limit :]
 
-<<<<<<< HEAD
-    for last_child, last_likelihood in enumerate_tree_dist_dfs(
+    for first_child, first_likelihood in enumerate_tree_dist_dfs(
         tree_dist, min_likelihood, new_parents, preorder_mask
-=======
-    for first_child, first_likelihood in enumerate_tree_dist_dfs(
-        tree_dist, min_likelihood, new_parents
->>>>>>> cb1bc83d
     ):
         for rest_children, rest_likelihood in enumerate_children_and_likelihoods_dfs(
             tree_dist,
             min_likelihood - first_likelihood,
             parents,
             most_recent_parent,
-<<<<<<< HEAD
-            num_children - 1,
-            preorder_mask,
-=======
             num_children,
             starting_index + 1,
->>>>>>> cb1bc83d
+            preorder_mask,
         ):
             yield [first_child] + rest_children, first_likelihood + rest_likelihood