"""
We want to enumerate programs as trees. Specifically, we have some distribution
    P(tree) = prod_{node in tree} P(node | ancestors(node)[:limit]).

Here, limit is a value that the distribution guarantees us. This is useful
    because we can use this to optimize our enumeration algorithm (since it
    reduces the amount of memory we need to save for each hole).

Our algorithm here is based on iterative deepening. We have a method that
    keeps a minimum and maximum likelihood, and enumerates all programs
    that are within this likelihood range.

Likelihood is defined as the log probability of the program.
"""

import copy
import itertools
from typing import Tuple

import numpy as np

from neurosym.program_dist.enumeration_chunk_size import DEFAULT_CHUNK_SIZE
from neurosym.program_dist.tree_distribution.preorder_mask.preorder_mask import (
    PreorderMask,
)
from neurosym.program_dist.tree_distribution.tree_distribution import TreeDistribution
from neurosym.programs.s_expression import SExpression


def enumerate_tree_dist(
    tree_dist: TreeDistribution,
    *,
    chunk_size: float = DEFAULT_CHUNK_SIZE,
    min_likelihood: float = float("-inf"),
):
    """
    Enumerate all programs using iterative deepening.

    Args:
        tree_dist: The distribution to sample from.
        chunk_size: The amount of likelihood to consider at once. If this is
            too small, we will spend a lot of time doing the same work over and
            over again. If this is too large, we will spend a lot of time
            doing work that we don't need to do.
    """
    for chunk in itertools.count(1):
        likelihood_bound = -chunk * chunk_size
        preorder_mask = tree_dist.mask_constructor(tree_dist)
        preorder_mask.on_entry(0, 0)
        for program, likelihood in enumerate_tree_dist_dfs(
<<<<<<< HEAD
            tree_dist, likelihood_bound, (0,), 0, preorder_mask
=======
            tree_dist, likelihood_bound, ((0, 0),)
>>>>>>> 58734ace
        ):
            if (
                max(likelihood_bound, min_likelihood)
                < likelihood
                <= likelihood_bound + chunk_size
            ):
                yield program, likelihood
        if likelihood_bound <= min_likelihood:
            return


def enumerate_tree_dist_dfs(
    tree_dist: TreeDistribution,
    min_likelihood: float,
<<<<<<< HEAD
    parents: Tuple[int],
    position: int,
    preorder_mask: PreorderMask,
=======
    parents: Tuple[Tuple[int, int], ...],
>>>>>>> 58734ace
):
    """
    Enumerate all programs that are within the likelihood range, with the given parents.
    """

    if min_likelihood > 0:
        # We can stop searching deeper.
        return

    assert len(parents) <= tree_dist.limit
    assert isinstance(
        preorder_mask, PreorderMask
    ), f"{preorder_mask} is not a PreorderMask"

    # Performed recursively for now.
<<<<<<< HEAD
    syms, log_probs = tree_dist.likelihood_arrays[(*parents, position)]
    mask = preorder_mask.compute_mask(position, syms)
    # mask = np.ones_like(mask, dtype=bool)
    denominator = np.logaddexp.reduce(log_probs[mask])
    for node, likelihood in zip(syms[mask], log_probs[mask] - denominator):
        preorder_mask_copy = copy.deepcopy(preorder_mask)
        new_parents = parents + (node,)
        new_parents = new_parents[-tree_dist.limit :]
=======

    distribution = tree_dist.distribution[parents]
    for node, likelihood in distribution:
>>>>>>> 58734ace
        symbol, arity = tree_dist.symbols[node]
        preorder_mask_copy.on_entry(position, node)
        for children, child_likelihood in enumerate_children_and_likelihoods_dfs(
            tree_dist,
            min_likelihood - likelihood,
            parents,
            node,
            num_children=arity,
            preorder_mask=preorder_mask_copy,
        ):
            yield SExpression(symbol, children), child_likelihood + likelihood

        preorder_mask_copy.on_exit(position, node)


def enumerate_children_and_likelihoods_dfs(
    tree_dist: TreeDistribution,
    min_likelihood: float,
    parents: Tuple[Tuple[int, int], ...],
    most_recent_parent: int,
    num_children: int,
    preorder_mask: PreorderMask,
):
    """
    Enumerate all children and their likelihoods.
    """
    if num_children == 0:
        yield [], 0
        return

    new_parents = parents + ((most_recent_parent, num_children - 1),)
    new_parents = new_parents[-tree_dist.limit :]

    for last_child, last_likelihood in enumerate_tree_dist_dfs(
<<<<<<< HEAD
        tree_dist, min_likelihood, parents, num_children - 1, preorder_mask
=======
        tree_dist, min_likelihood, new_parents
>>>>>>> 58734ace
    ):
        for rest_children, rest_likelihood in enumerate_children_and_likelihoods_dfs(
            tree_dist,
            min_likelihood - last_likelihood,
            parents,
<<<<<<< HEAD
            num_children - 1,
            preorder_mask,
=======
            most_recent_parent,
            num_children - 1,
>>>>>>> 58734ace
        ):
            yield rest_children + [last_child], last_likelihood + rest_likelihood<|MERGE_RESOLUTION|>--- conflicted
+++ resolved
@@ -48,11 +48,7 @@
         preorder_mask = tree_dist.mask_constructor(tree_dist)
         preorder_mask.on_entry(0, 0)
         for program, likelihood in enumerate_tree_dist_dfs(
-<<<<<<< HEAD
-            tree_dist, likelihood_bound, (0,), 0, preorder_mask
-=======
-            tree_dist, likelihood_bound, ((0, 0),)
->>>>>>> 58734ace
+            tree_dist, likelihood_bound, ((0, 0),), preorder_mask
         ):
             if (
                 max(likelihood_bound, min_likelihood)
@@ -67,13 +63,8 @@
 def enumerate_tree_dist_dfs(
     tree_dist: TreeDistribution,
     min_likelihood: float,
-<<<<<<< HEAD
-    parents: Tuple[int],
-    position: int,
+    parents: Tuple[Tuple[int, int], ...],
     preorder_mask: PreorderMask,
-=======
-    parents: Tuple[Tuple[int, int], ...],
->>>>>>> 58734ace
 ):
     """
     Enumerate all programs that are within the likelihood range, with the given parents.
@@ -89,22 +80,16 @@
     ), f"{preorder_mask} is not a PreorderMask"
 
     # Performed recursively for now.
-<<<<<<< HEAD
-    syms, log_probs = tree_dist.likelihood_arrays[(*parents, position)]
-    mask = preorder_mask.compute_mask(position, syms)
+    syms, log_probs = tree_dist.likelihood_arrays[parents]
+    mask = preorder_mask.compute_mask(parents[-1][1], syms)
     # mask = np.ones_like(mask, dtype=bool)
     denominator = np.logaddexp.reduce(log_probs[mask])
     for node, likelihood in zip(syms[mask], log_probs[mask] - denominator):
         preorder_mask_copy = copy.deepcopy(preorder_mask)
         new_parents = parents + (node,)
         new_parents = new_parents[-tree_dist.limit :]
-=======
-
-    distribution = tree_dist.distribution[parents]
-    for node, likelihood in distribution:
->>>>>>> 58734ace
         symbol, arity = tree_dist.symbols[node]
-        preorder_mask_copy.on_entry(position, node)
+        preorder_mask_copy.on_entry(parents[-1][1], node)
         for children, child_likelihood in enumerate_children_and_likelihoods_dfs(
             tree_dist,
             min_likelihood - likelihood,
@@ -137,22 +122,14 @@
     new_parents = new_parents[-tree_dist.limit :]
 
     for last_child, last_likelihood in enumerate_tree_dist_dfs(
-<<<<<<< HEAD
-        tree_dist, min_likelihood, parents, num_children - 1, preorder_mask
-=======
-        tree_dist, min_likelihood, new_parents
->>>>>>> 58734ace
+        tree_dist, min_likelihood, new_parents, preorder_mask
     ):
         for rest_children, rest_likelihood in enumerate_children_and_likelihoods_dfs(
             tree_dist,
             min_likelihood - last_likelihood,
             parents,
-<<<<<<< HEAD
+            most_recent_parent,
             num_children - 1,
             preorder_mask,
-=======
-            most_recent_parent,
-            num_children - 1,
->>>>>>> 58734ace
         ):
             yield rest_children + [last_child], last_likelihood + rest_likelihood