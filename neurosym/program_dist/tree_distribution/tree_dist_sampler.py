from typing import Tuple

import numpy as np

from neurosym.program_dist.tree_distribution.preorder_mask.preorder_mask import (
    PreorderMask,
)
from neurosym.program_dist.tree_distribution.tree_distribution import TreeDistribution
from neurosym.programs.s_expression import SExpression


def attempt_to_sample_tree_dist(
    dist: TreeDistribution,
    rng: np.random.RandomState,
    depth_limit,
<<<<<<< HEAD
    parents: list[int],
    preorder_mask: PreorderMask,
=======
    ancestors: Tuple[Tuple[int, int], ...],
    parent: int,
>>>>>>> 58734ace
) -> SExpression:
    """
    Attempt to sample a program from the distribution, conditioned on the depth limit.

    Args:
        rng: The random number generator to use.
        depth_limit: The maximum depth of the program.
        parents: The parents of the current node, to a limit of dist.limit

    Raises:
        TooDeepError: If the program is too deep.
    """

    if depth_limit < 0:
        raise TooDeepError()
    root_sym, root_arity = dist.symbols[parent]
    children = []
    for i in range(root_arity):
        key = ancestors + ((parent, i),)
        key = key[-dist.limit :]
        possibilites, weights = dist.sampling_dict_arrays[key]
        mask = preorder_mask.compute_mask(i, possibilites)
        possibilites, weights = possibilites[mask], weights[mask]
        if len(possibilites) == 0:
            raise ValueError(f"No valid productions for {key}")
        weights /= weights.sum()
        child_idx = rng.choice(possibilites, p=weights)
<<<<<<< HEAD
        preorder_mask.on_entry(i, child_idx)
        child_parents = parents + (child_idx,)
        child_parents = child_parents[-dist.limit :]
        children.append(
            attempt_to_sample_tree_dist(
                dist,
                rng,
                depth_limit - 1,
                parents=child_parents,
                preorder_mask=preorder_mask,
=======
        children.append(
            attempt_to_sample_tree_dist(
                dist, rng, depth_limit - 1, ancestors=key, parent=child_idx
>>>>>>> 58734ace
            )
        )
        preorder_mask.on_exit(i, child_idx)
    return SExpression(root_sym, tuple(children))


def sample_tree_dist(
    dist: TreeDistribution, rng: np.random.RandomState, depth_limit
) -> SExpression:
    """
    Sample a program from the distribution, conditioned on the depth limit.

    Args:
        rng: The random number generator to use.
        depth_limit: The maximum depth of the program.
        parents: The parents of the current node, to a limit of dist.limit
    """
    while True:
        try:
<<<<<<< HEAD
            preorder_mask = dist.mask_constructor(dist)
            preorder_mask.on_entry(0, 0)
            return attempt_to_sample_tree_dist(
                dist, rng, depth_limit, parents, preorder_mask
=======
            return attempt_to_sample_tree_dist(
                dist, rng, depth_limit, ancestors=(), parent=0
>>>>>>> 58734ace
            )
        except TooDeepError:
            continue


class TooDeepError(Exception):
    pass<|MERGE_RESOLUTION|>--- conflicted
+++ resolved
@@ -13,13 +13,9 @@
     dist: TreeDistribution,
     rng: np.random.RandomState,
     depth_limit,
-<<<<<<< HEAD
-    parents: list[int],
-    preorder_mask: PreorderMask,
-=======
     ancestors: Tuple[Tuple[int, int], ...],
     parent: int,
->>>>>>> 58734ace
+    preorder_mask: PreorderMask,
 ) -> SExpression:
     """
     Attempt to sample a program from the distribution, conditioned on the depth limit.
@@ -47,22 +43,15 @@
             raise ValueError(f"No valid productions for {key}")
         weights /= weights.sum()
         child_idx = rng.choice(possibilites, p=weights)
-<<<<<<< HEAD
         preorder_mask.on_entry(i, child_idx)
-        child_parents = parents + (child_idx,)
-        child_parents = child_parents[-dist.limit :]
         children.append(
             attempt_to_sample_tree_dist(
                 dist,
                 rng,
                 depth_limit - 1,
-                parents=child_parents,
+                ancestors=key,
+                parent=child_idx,
                 preorder_mask=preorder_mask,
-=======
-        children.append(
-            attempt_to_sample_tree_dist(
-                dist, rng, depth_limit - 1, ancestors=key, parent=child_idx
->>>>>>> 58734ace
             )
         )
         preorder_mask.on_exit(i, child_idx)
@@ -82,15 +71,15 @@
     """
     while True:
         try:
-<<<<<<< HEAD
             preorder_mask = dist.mask_constructor(dist)
             preorder_mask.on_entry(0, 0)
             return attempt_to_sample_tree_dist(
-                dist, rng, depth_limit, parents, preorder_mask
-=======
-            return attempt_to_sample_tree_dist(
-                dist, rng, depth_limit, ancestors=(), parent=0
->>>>>>> 58734ace
+                dist,
+                rng,
+                depth_limit,
+                ancestors=(),
+                parent=0,
+                preorder_mask=preorder_mask,
             )
         except TooDeepError:
             continue
