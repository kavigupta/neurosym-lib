--- conflicted
+++ resolved
@@ -61,11 +61,7 @@
         """
         from .tree_dist_likelihood_computer import compute_likelihood
 
-<<<<<<< HEAD
-        return compute_likelihood(self, program)
-=======
         return compute_likelihood(self, program, start_index=(0,), start_position=0)
->>>>>>> 72f30856
 
 
 class TreeProgramDistributionFamily(ProgramDistributionFamily):
