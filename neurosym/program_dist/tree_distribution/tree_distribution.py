from abc import abstractmethod
from dataclasses import dataclass
from functools import cached_property
from typing import Callable, Dict, List, Tuple

import numpy as np

from neurosym.program_dist.distribution import (
    ProgramDistribution,
    ProgramDistributionFamily,
)
from neurosym.program_dist.enumeration_chunk_size import DEFAULT_CHUNK_SIZE
from neurosym.program_dist.tree_distribution.preorder_mask.preorder_mask import (
    PreorderMask,
)
from neurosym.programs.s_expression import SExpression


@dataclass
class TreeDistribution:
    """
    Distribution over SExpressions as trees.

    Internally, we represent the productions in the language as integers, which we
        call indices.
    """

    limit: int
    # input: tuple of tuples of (ancestor index, position)
    #        which is the path to the current node, with the
    #        most immediate ancestor at the end.
    # output: list of (production index, likelihood) pairs
    distribution: Dict[Tuple[Tuple[int, int], ...], List[Tuple[int, float]]]
    # production index -> (symbol, arity). at 0 should be the root.
    symbols: List[Tuple[str, int]]
    # Preorder mask constructor
    mask_constructor: Callable[["TreeDistribution"], PreorderMask]

    @cached_property
    def symbol_to_index(self) -> Dict[str, int]:
        return {symbol: i for i, (symbol, _) in enumerate(self.symbols)}

    @cached_property
    def distribution_dict(self) -> Dict[Tuple[Tuple[int, int], ...], Dict[int, float]]:
        return {k: dict(v) for k, v in self.distribution.items()}

    @cached_property
<<<<<<< HEAD
    def likelihood_arrays(self) -> Dict[Tuple[int, ...], Tuple[np.ndarray, np.ndarray]]:
=======
    def sampling_dict_arrays(
        self,
    ) -> Dict[Tuple[Tuple[int, int], ...], Tuple[np.ndarray, np.ndarray]]:
>>>>>>> bca617b3
        return {
            k: (
                np.array([x[0] for x in v]),
                np.array([x[1] for x in v]),
            )
            for k, v in self.distribution.items()
        }

    @cached_property
    def sampling_dict_arrays(
        self,
    ) -> Dict[Tuple[Tuple[int, int], ...], Tuple[np.ndarray, np.ndarray]]:
        return {
            k: (syms, np.exp(log_probs))
            for k, (syms, log_probs) in self.likelihood_arrays.items()
        }


class TreeProgramDistributionFamily(ProgramDistributionFamily):
    """
    See `tree_dist_enumerator.py` for more information.
    """

    @abstractmethod
    def compute_tree_distribution(
        self, distribution: ProgramDistribution
    ) -> TreeDistribution:
        """
        Returns a tree distribution representing the given program distribution.
        """

    def tree_distribution(self, distribution: ProgramDistribution) -> TreeDistribution:
        """
        Cached version of `compute_tree_distribution`.
        """
        # This is a bit of a hack, but it reduces the need to pass around
        # the tree distribution everywhere, or to compute it multiple times.
        # pylint: disable=protected-access
        if not hasattr(distribution, "_tree_distribution"):
            distribution._tree_distribution = self.compute_tree_distribution(
                distribution
            )
        return distribution._tree_distribution

    def enumerate(
        self,
        dist: ProgramDistribution,
        *,
        min_likelihood: float = float("-inf"),
        chunk_size: float = DEFAULT_CHUNK_SIZE,
    ):
        # pylint: disable=cyclic-import
        from neurosym.program_dist.tree_distribution.tree_dist_enumerator import (
            enumerate_tree_dist,
        )

        tree_dist = self.tree_distribution(dist)

        return enumerate_tree_dist(
            tree_dist, min_likelihood=min_likelihood, chunk_size=chunk_size
        )

    def compute_likelihood(
        self, dist: ProgramDistribution, program: SExpression
    ) -> float:
        """
        Compute the likelihood of a program under a distribution.
        """
        from .tree_dist_likelihood_computer import compute_likelihood

        dist = self.tree_distribution(dist)
        preorder_mask = dist.mask_constructor(dist)
        preorder_mask.on_entry(0, 0)
        return compute_likelihood(dist, program, ((0, 0),), preorder_mask)

    def sample(
        self,
        dist: ProgramDistribution,
        rng: np.random.RandomState,
        *,
        depth_limit=float("inf"),
    ) -> SExpression:
        # pylint: disable=cyclic-import

        from neurosym.program_dist.tree_distribution.tree_dist_sampler import (
            sample_tree_dist,
        )

        tree_dist = self.tree_distribution(dist)
        element = sample_tree_dist(tree_dist, rng, depth_limit=depth_limit)
        assert element.symbol == "<root>"
        [element] = element.children
        return element<|MERGE_RESOLUTION|>--- conflicted
+++ resolved
@@ -45,13 +45,9 @@
         return {k: dict(v) for k, v in self.distribution.items()}
 
     @cached_property
-<<<<<<< HEAD
-    def likelihood_arrays(self) -> Dict[Tuple[int, ...], Tuple[np.ndarray, np.ndarray]]:
-=======
-    def sampling_dict_arrays(
+    def likelihood_arrays(
         self,
     ) -> Dict[Tuple[Tuple[int, int], ...], Tuple[np.ndarray, np.ndarray]]:
->>>>>>> bca617b3
         return {
             k: (
                 np.array([x[0] for x in v]),
