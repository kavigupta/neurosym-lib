--- conflicted
+++ resolved
@@ -36,12 +36,8 @@
     yield s_exp, alts
     sym_idx = tree_dist.symbol_to_index[s_exp.symbol]
     mask.on_entry(position, sym_idx)
-<<<<<<< HEAD
     order = tree_dist.ordering.order(sym_idx, len(s_exp.children))
     for idx, child in zip(order, [s_exp.children[i] for i in order]):
-=======
-    for idx, child in enumerate(s_exp.children):
->>>>>>> da1c08ef
         yield from collect_preorder_symbols_dfs(child, tree_dist, mask, idx)
     mask.on_exit(position, sym_idx)
 
