from abc import ABC, abstractmethod
from typing import List, TypeVar

import numpy as np
import torch

from neurosym.dsl.dsl import DSL
from neurosym.program_dist.tree_dist_enumerator import (
    DEFAULT_CHUNK_SIZE,
    TreeDistribution,
    enumerate_tree_dist,
)
from neurosym.programs.s_expression import SExpression

ProgramDistribution = TypeVar("ProgramDistribution")
ProgramsCountTensor = TypeVar("ProgramsCountTensor")


class ProgramDistributionFamily(ABC):
    """
    Abstract class representing a family of distributions over programs.
    """

    @abstractmethod
    def underlying_dsl(self) -> DSL:
        """
        Returns the DSL that this distribution is over.
        """

    @abstractmethod
    def parameters_shape(self) -> List[int]:
        """
        Returns the shape of the parameters of this distribution.
        """

    @abstractmethod
    def with_parameters(self, parameters: torch.Tensor) -> List[ProgramDistribution]:
        """
        Initializes a distribution from the given parameters. The parameters
            should have the shape (batch_size, *self.parameters_shape()).
        """

    @abstractmethod
    def count_programs(self, data: List[List[SExpression]]) -> ProgramsCountTensor:
        """
        For each program, count its components' occurrences in the data. This
            depends on the type of distribution.
        """

    @abstractmethod
    def counts_to_distribution(
        self, counts: ProgramsCountTensor
    ) -> ProgramDistribution:
        """
        Converts the counts to a distribution.
        """

    @abstractmethod
    def parameter_difference_loss(
        self, parameters: torch.tensor, actual: ProgramsCountTensor
    ) -> torch.float32:
        """
        Returns the loss between the parameters and actual counts, for
            several count tensors. Keep in mind that the parameters
            here should have a batch dimension, and
            parameters.shape[0] == len(actual).
        """

    @abstractmethod
    def sample(
        self,
        dist: ProgramDistribution,
        num_samples: int,
        rng: np.random.RandomState,
        *,
        depth_limit=float("inf"),
    ) -> SExpression:
        """
        Samples programs from this distribution.
        """

    @abstractmethod
<<<<<<< HEAD
    def default_distribution(self) -> ProgramDistribution:
        """
        Returns the default distribution for this family.
        """
=======
    def enumerate(
        self,
        dist: ProgramDistribution,
        *,
        min_likelihood: float = float("-inf"),
        chunk_size: float = DEFAULT_CHUNK_SIZE,
    ):
        """
        Enumerate all programs using iterative deepening. Yields (program, likelihood).

        Args:
            dist: The distribution to sample from.
            chunk_size: The amount of likelihood to consider at once. If this is
                too small, we will spend a lot of time doing the same work over and
                over again. If this is too large, we will spend a lot of time
                doing work that we don't need to do.
        """


class TreeProgramDistributionFamily(ProgramDistributionFamily):
    """
    See `tree_dist_enumerator.py` for more information.
    """

    @abstractmethod
    def compute_tree_distribution(
        self, distribution: ProgramDistribution
    ) -> TreeDistribution:
        """
        Returns a tree distribution representing the given program distribution.
        """

    def tree_distribution(self, distribution: ProgramDistribution) -> TreeDistribution:
        """
        Cached version of `compute_tree_distribution`.
        """
        # This is a bit of a hack, but it reduces the need to pass around
        # the tree distribution everywhere, or to compute it multiple times.
        # pylint: disable=protected-access
        if not hasattr(distribution, "_tree_distribution"):
            distribution._tree_distribution = self.compute_tree_distribution(
                distribution
            )
        return distribution._tree_distribution

    def enumerate(
        self,
        dist: ProgramDistribution,
        *,
        min_likelihood: float = float("-inf"),
        chunk_size: float = DEFAULT_CHUNK_SIZE,
    ):
        tree_dist = self.tree_distribution(dist)
        return enumerate_tree_dist(
            tree_dist, min_likelihood=min_likelihood, chunk_size=chunk_size
        )

    def compute_likelihood(
        self, dist: ProgramDistribution, program: SExpression
    ) -> float:
        """
        Compute the likelihood of a program under a distribution.
        """
        return self.tree_distribution(dist).compute_likelihood(program)

    def sample(
        self,
        dist: ProgramDistribution,
        num_samples: int,
        rng: np.random.RandomState,
        *,
        depth_limit=float("inf"),
    ) -> SExpression:
        tree_dist = self.tree_distribution(dist)
        return tree_dist.sample(num_samples, rng, depth_limit=depth_limit)
>>>>>>> 9334c033
<|MERGE_RESOLUTION|>--- conflicted
+++ resolved
@@ -80,12 +80,6 @@
         """
 
     @abstractmethod
-<<<<<<< HEAD
-    def default_distribution(self) -> ProgramDistribution:
-        """
-        Returns the default distribution for this family.
-        """
-=======
     def enumerate(
         self,
         dist: ProgramDistribution,
@@ -102,6 +96,13 @@
                 too small, we will spend a lot of time doing the same work over and
                 over again. If this is too large, we will spend a lot of time
                 doing work that we don't need to do.
+        """
+
+    @abstractmethod
+    def default_distribution(self) -> ProgramDistribution:
+        """
+        Returns a "default" distribution for this family, should be some
+            broad prior.
         """
 
 
@@ -160,5 +161,4 @@
         depth_limit=float("inf"),
     ) -> SExpression:
         tree_dist = self.tree_distribution(dist)
-        return tree_dist.sample(num_samples, rng, depth_limit=depth_limit)
->>>>>>> 9334c033
+        return tree_dist.sample(num_samples, rng, depth_limit=depth_limit)