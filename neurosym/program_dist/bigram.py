from collections import defaultdict
from dataclasses import dataclass
from types import NoneType
from typing import Dict, List, Tuple, Union

import numpy as np
import torch

from neurosym.dsl.dsl import DSL
from neurosym.program_dist.tree_distribution.tree_distribution import TreeDistribution
from neurosym.programs.s_expression import SExpression
from neurosym.types.type import Type

from .tree_distribution.tree_distribution import TreeProgramDistributionFamily


@dataclass
class BigramProgramDistribution:
    distribution: np.ndarray

    def __post_init__(self):
        assert self.distribution.ndim == 3
        assert self.distribution.shape[0] == self.distribution.shape[2]


@dataclass
class BigramProgramDistributionBatch:
    distribution_batch: np.ndarray

    def __post_init__(self):
        assert isinstance(self.distribution_batch, np.ndarray), type(
            self.distribution_batch
        )
        assert self.distribution_batch.ndim == 4
        assert self.distribution_batch.shape[1] == self.distribution_batch.shape[3]

    def __getitem__(self, i):
        return BigramProgramDistribution(self.distribution_batch[i])


@dataclass
class BigramProgramCounts:
    # map from (parent_sym, parent_child_idx) to map from child_sym to count
    numerators: Dict[Tuple[Tuple[int, int], ...], Dict[int, int]]
    # map from (parent_sym, parent_child_idx) to map from potential child_sym values to count
    denominators: Dict[Tuple[Tuple[int, int], ...], Dict[Tuple[int, ...], int]]

    def add_to_numerator_array(self, arr, batch_idx):
        for [(parent_sym, parent_child_idx)], children in self.numerators.items():
            for child_sym, count in children.items():
                arr[batch_idx, parent_sym, parent_child_idx, child_sym] = count
        return arr

    def add_to_denominator_array(self, arr, batch_idx, backmap):
        for [(parent_sym, parent_child_idx)], children in self.denominators.items():
            for child_syms, count in children.items():
<<<<<<< HEAD
                arr[
                    batch_idx, parent_sym, parent_child_idx, backmap[child_syms]
                ] = count
=======
                key = batch_idx, parent_sym, parent_child_idx, backmap[child_syms]
                arr[key] = count
>>>>>>> 9ce02077
        return arr


@dataclass
class BigramProgramCountsBatch:
    counts: List[BigramProgramCounts]

    def numerators(self, num_symbols, max_arity):
        numerators = np.zeros(
            (len(self.counts), num_symbols, max_arity, num_symbols), dtype=np.int32
        )
        for i, dist in enumerate(self.counts):
            dist.add_to_numerator_array(numerators, i)
        return numerators

    def denominators(self, num_symbols, max_arity):
        denominator_keys = {
            key
            for counts in self.counts
            for mapping in counts.denominators.values()
            for key in mapping.keys()
        }
        denominator_keys = sorted(denominator_keys)
        denominator_keys_backmap = {key: i for i, key in enumerate(denominator_keys)}
        denominators = np.zeros(
            (len(self.counts), num_symbols, max_arity, len(denominator_keys)),
            dtype=np.int32,
        )
        for i, counts in enumerate(self.counts):
            counts.add_to_denominator_array(denominators, i, denominator_keys_backmap)

        return denominators, denominator_keys

    def to_distribution(self, num_symbols, max_arity):
        numerators = self.numerators(num_symbols, max_arity)

        # We do not need to handle denominators here, as this is just
        # a simple conversion from counts to probabilities, and we do
        # not need to handle the case where the denominator is 0.

        return BigramProgramDistributionBatch(counts_to_probabilities(numerators))


class BigramProgramDistributionFamily(TreeProgramDistributionFamily):
    def __init__(self, dsl: DSL, valid_root_types: Union[NoneType, List[Type]] = None):
        if valid_root_types is not None:
            dsl = dsl.with_valid_root_types(valid_root_types)
        self._dsl = dsl
        self._symbols, self._arities, self._valid_mask = bigram_mask(dsl)
        self._max_arity = max(self._arities)
        self._symbol_to_idx = {sym: i for i, sym in enumerate(self._symbols)}

    def underlying_dsl(self) -> DSL:
        return self._dsl

    def parameters_shape(self) -> List[int]:
        return self._valid_mask.shape

    def normalize_parameters(
        self, parameters: torch.Tensor, *, logits: bool, neg_inf=-float("inf")
    ) -> torch.Tensor:
        parameters = parameters.clone()
        mask = torch.tensor(self._valid_mask, device=parameters.device)[None].repeat(
            parameters.shape[0], 1, 1, 1
        )
        parameters[~mask] = -float("inf")
        if logits:
            parameters = parameters.log_softmax(-1)
            parameters[~mask] = neg_inf
        else:
            parameters = parameters.softmax(-1)
            parameters[~mask] = 0
        return parameters

    def with_parameters(
        self, parameters: torch.Tensor
    ) -> BigramProgramDistributionBatch:
        assert (
            parameters.shape[1:] == self.parameters_shape()
        ), f"Expected {self.parameters_shape()}, got {parameters.shape[1:]}"
        parameters = self.normalize_parameters(parameters, logits=False)
        return BigramProgramDistributionBatch(parameters.detach().cpu().numpy())

    def count_programs(self, data: List[List[SExpression]]) -> BigramProgramCountsBatch:
        tree_dist = self.compute_tree_distribution(None)
        all_counts = []
        for programs in data:
            numerators, denominators = count_programs(
                tree_dist, self._valid_mask, programs
            )
            all_counts.append(
                BigramProgramCounts(numerators=numerators, denominators=denominators)
            )
        return BigramProgramCountsBatch(all_counts)

    def counts_to_distribution(
        self, counts: BigramProgramCountsBatch
    ) -> BigramProgramDistribution:
        return counts.to_distribution(len(self._symbols), self._max_arity)

    def parameter_difference_loss(
        self, parameters: torch.tensor, actual: BigramProgramCountsBatch
    ) -> torch.float32:
        """
        Let p be a program, g be an ngram, s be a symbol, and d be the `denominator`
            (i.e., the set of possible children for a given parent and position).

        sum_p log P(p | theta)
            = sum_p sum_{(g, s, d) in p} log P(s | g, theta, d)
            = sum_p sum_{(g, s, d) in p} log (exp(theta_{g, s}) / sum_{s' in d} exp(theta_{g, s'}))
            = sum_p sum_{(g, s, d) in p} (theta_{g, s} - log sum_{s' in d} exp(theta_{g, s'}))
            = [sum_p sum_{(g, s, d) in p} theta_{g, s}]
                - [sum_p sum_{(g, s, d) in p} log sum_{s' in d} exp(theta_{g, s'})]
            = [numer] - [denom]

        numer
            = sum_p sum_{(g, s, d) in p} theta_{g, s}
            = sum_g sum_s numcount_{g, s} theta_{g, s}
            = (numcount * theta).sum()

        denom
            = sum_p sum_{(g, s, d) in p} log sum_{s' in d} exp(theta_{g, s'})
            = sum_g sum_d dencount_{g, d} log sum_{s' in d} exp(theta_{g, s'})

        theta_by_denom(g, s', d) = theta_{g, s'} if s' in d, else -inf

        denom
            = sum_g sum_d dencount_{g, d} log sum_{s'} exp(theta_by_denom{g, s', d})

        agg_theta_by_denom(g, d) = logsumexp(theta_by_denom(g, *, d))

        denom
            = sum_g sum_d dencount_{g, d} agg_theta_by_denom(g, d)
            = (dencount * agg_theta_by_denom).sum()

        """

        assert parameters.shape[1:] == self.parameters_shape()
        assert len(parameters.shape) == 4

        numcount = actual.numerators(len(self._symbols), self._max_arity)
        dencount, den_keys = actual.denominators(len(self._symbols), self._max_arity)
        numcount, dencount = [
            torch.tensor(x, device=parameters.device, dtype=torch.float32)
            for x in (numcount, dencount)
        ]

        def agg_across_all_but_batch_axis(x, fn):
            x = x.reshape(x.shape[0], -1)
            return fn(x, -1)

        numer = agg_across_all_but_batch_axis(numcount * parameters, torch.sum)

        theta_by_denom = parameters[..., None].repeat(1, 1, 1, 1, len(den_keys))
        for i, key in enumerate(den_keys):
            print(i, key)
            mask = torch.ones(
                len(self._symbols), dtype=torch.bool, device=parameters.device
            )
            mask[list(key)] = False
            theta_by_denom[..., mask, i] = -float("inf")
        agg_theta_by_denom = torch.logsumexp(theta_by_denom, dim=-2)
        denom = agg_across_all_but_batch_axis(dencount * agg_theta_by_denom, torch.sum)
        return -(numer - denom)

    def uniform(self):
        return BigramProgramDistribution(counts_to_probabilities(self._valid_mask))

    def compute_tree_distribution(
        self, distribution: Union[BigramProgramDistribution, NoneType]
    ) -> TreeDistribution:
        if isinstance(distribution, BigramProgramDistribution):
            dist = defaultdict(list)
            for parent, position, child in zip(
                *np.where(distribution.distribution > 0)
            ):
                dist[(parent, position),].append(
                    (child, np.log(distribution.distribution[parent, position, child]))
                )
            dist = {k: sorted(v, key=lambda x: -x[1]) for k, v in dist.items()}
        else:
            assert distribution is None
            dist = None

        return TreeDistribution(1, dist, list(zip(self._symbols, self._arities)))


def bigram_mask(dsl):
    symbols = ["<root>"] + sorted([x.symbol() for x in dsl.productions])

    valid_root_types = dsl.valid_root_types
    symbol_to_idx = {sym: i for i, sym in enumerate(symbols)}
    rules_for = dsl.all_rules(
        care_about_variables=False, valid_root_types=valid_root_types
    )
    arities = [None] * len(symbols)
    arities[0] = 1
    for _, rules in rules_for.items():
        for sym, children in rules:
            assert arities[symbol_to_idx[sym]] in (None, len(children)), str(
                symbol_to_idx
            )
            arities[symbol_to_idx[sym]] = len(children)
    assert all(
        x is not None for x in arities
    ), f"No arities for symbols {[sym for sym, ar in zip(symbols, arities) if ar is None]}"
    valid_mask = np.zeros((len(symbols), max(arities), len(symbols)), dtype=np.bool_)
    root_syms = {sym for t in valid_root_types for sym, _ in rules_for[t]}
    for root_sym in root_syms:
        valid_mask[symbol_to_idx["<root>"], 0, symbol_to_idx[root_sym]] = 1
    for _, rules in rules_for.items():
        for root_sym, child_types in rules:
            for i, ct in enumerate(child_types):
                for child_sym, _ in rules_for.get(ct, ()):
                    valid_mask[symbol_to_idx[root_sym], i, symbol_to_idx[child_sym]] = 1
    return symbols, np.array(arities), valid_mask


def counts_to_probabilities(counts):
    return np.divide(
        counts,
        counts.sum(-1)[..., None],
        out=np.zeros_like(counts, dtype=np.float32),
        where=counts != 0,
    )


def count_programs(
    tree_dist: TreeDistribution, valid_mask: np.ndarray, programs: List[SExpression]
):
    """
    Count the productions in the programs, indexed by the path to the node.
    """
    numerators = defaultdict(lambda: defaultdict(int))
    denominators = defaultdict(lambda: defaultdict(int))
    for program in programs:
        accumulate_counts(
            tree_dist, valid_mask, program, numerators, denominators, ((0, 0),)
        )
    numerators = {k: dict(v) for k, v in numerators.items()}
    denominators = {k: dict(v) for k, v in denominators.items()}
    return numerators, denominators


def accumulate_counts(
    tree_dist: TreeDistribution,
    valid_mask: np.ndarray,
    program: SExpression,
    numerators: Dict[Tuple[Tuple[int, int], ...], Dict[int, int]],
    denominators: Dict[Tuple[Tuple[int, int], ...], Dict[Tuple[int, ...], int]],
    ancestors: Tuple[Tuple[int, int], ...],
):
    this_idx = tree_dist.symbol_to_index[program.symbol]
    numerators[ancestors][this_idx] += 1
    [elements] = np.where(valid_mask[tuple(idx for idxs in ancestors for idx in idxs)])
    elements = tuple(int(x) for x in elements)
    denominators[ancestors][elements] += 1
    for j, child in enumerate(program.children):
        new_ancestors = ancestors + ((this_idx, j),)
        new_ancestors = new_ancestors[-tree_dist.limit :]
        accumulate_counts(
            tree_dist, valid_mask, child, numerators, denominators, new_ancestors
        )<|MERGE_RESOLUTION|>--- conflicted
+++ resolved
@@ -54,14 +54,8 @@
     def add_to_denominator_array(self, arr, batch_idx, backmap):
         for [(parent_sym, parent_child_idx)], children in self.denominators.items():
             for child_syms, count in children.items():
-<<<<<<< HEAD
-                arr[
-                    batch_idx, parent_sym, parent_child_idx, backmap[child_syms]
-                ] = count
-=======
                 key = batch_idx, parent_sym, parent_child_idx, backmap[child_syms]
                 arr[key] = count
->>>>>>> 9ce02077
         return arr
 
 
