--- conflicted
+++ resolved
@@ -1,10 +1,6 @@
-<<<<<<< HEAD
-=======
 import uuid
->>>>>>> 1f69f3b1
 from dataclasses import dataclass, field
 from typing import Dict, Tuple, Union
-import uuid
 
 
 @dataclass(frozen=True, eq=True)
