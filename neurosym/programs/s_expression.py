--- conflicted
+++ resolved
@@ -126,14 +126,10 @@
             new_children.append(new_child)
         if not replaced:
             return self, False
-<<<<<<< HEAD
-        return InitializedSExpression(self.symbol, new_children, self.state), replaced
-=======
         return (
             InitializedSExpression(self.symbol, tuple(new_children), self.state),
             replaced,
         )
->>>>>>> 39920c40
 
     def __hash__(self):
         return hash(self.ident)