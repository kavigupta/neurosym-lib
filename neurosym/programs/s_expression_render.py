from typing import Iterator, Set

from s_expression_parser import Pair, ParserConfig, Renderer, nil, parse

from neurosym.programs.s_expression import SExpression, InitializedSExpression


def _to_pair(s_exp: SExpression, *, for_stitch: bool) -> Pair:
    """
    Convert an SExpression to a Pair.

    If we are exporting for stitch and the SExpression is a leaf,
        it will be converted to a string with the prefix "leaf-".
        This is because stitch does not distinguish ``(f)`` from ``f``.

    Args:
        s_exp: The SExpression to convert.
        for_stitch: Whether the Pair is being converted for use with stitch.
    Returns:
        The Pair representing the SExpression.
    """
    if hasattr(s_exp, "__to_pair__"):
        return s_exp.__to_pair__(for_stitch=for_stitch)
    if isinstance(s_exp, str):
        return s_exp
<<<<<<< HEAD
    assert isinstance(s_exp, SExpression) or isinstance(s_exp, InitializedSExpression), f"Expected SExpression, got {s_exp}"
=======
    assert hasattr(s_exp, "children"), f"Expected SExpression, got {s_exp}"
>>>>>>> 2fa35d61
    if for_stitch and not s_exp.children:
        if s_exp.symbol.startswith("$"):
            return s_exp.symbol
        return "leaf-" + s_exp.symbol
    elements = [s_exp.symbol] + [
        _to_pair(x, for_stitch=for_stitch) for x in s_exp.children
    ]
    result = nil
    for element in reversed(elements):
        result = Pair(element, result)
    return result


def _from_pair(
    pair: Pair, should_not_be_leaf: Set[str], for_stitch: bool
) -> SExpression:
    """
    Convert a Pair to an SExpression.

    Args:
        pair: The Pair to convert.
        should_not_be_leaf: A set of symbols that should not be converted to leaves.
            Instead, they should be converted to SExpressions with no children.
        for_stitch: Whether the Pair is being converted for use with stitch.

    Returns:
        The SExpression representing the Pair.
    """
    if isinstance(pair, str):
        if for_stitch:
            if pair.startswith("leaf-"):
                return SExpression(pair[5:], ())
            if pair.startswith("$"):
                return SExpression(pair, ())
        if pair in should_not_be_leaf:
            return SExpression(pair, ())
        return pair
    assert isinstance(pair, Pair), f"Expected pair, got {pair}"
    elements = []
    while pair is not nil:
        car = pair.car
        if not elements:
            assert isinstance(car, str), f"Expected string, got {pair.car}"
        else:
            car = _from_pair(car, should_not_be_leaf, for_stitch=for_stitch)
        elements.append(car)
        pair = pair.cdr
    head, *tail = elements
    return SExpression(head, tuple(tail))


def render_s_expression(s_exp: SExpression, for_stitch: bool = False) -> str:
    """
    Render an SExpression as a string.

    :param s_exp: The SExpression to render.
    :param for_stitch: Whether we are parsing this expression from ``stitch_core``,
        in which case we need to handle the "leaf-" prefix that we introduced
        in ``parse_s_expression``.


    :returns: The string representing the SExpression.
    """
    return Renderer(columns=float("inf")).render(_to_pair(s_exp, for_stitch=for_stitch))


def parse_s_expression(
    s: str, *, should_not_be_leaf: Set[str] = None, for_stitch: bool = False
) -> SExpression:
    """
    Parse an SExpression from a string.

    :param s: The string to parse.
    :param should_not_be_leaf: A set of symbols that should not be converted to leaves.
        Instead, they should be converted to SExpressions with no children.
    :param for_stitch: Whether we are rendering this s-expression for ``stitch_core``,
        in which case we need to tag leaf nodes with "leaf-" prefix.

    :returns: The SExpression representing the string.
    """
    if should_not_be_leaf is None:
        should_not_be_leaf = set()
    pairs = parse(s, ParserConfig((), dots_are_cons=False))
    if len(pairs) != 1:
        raise ValueError(f"Expected one expression, got {len(pairs)}")
    return _from_pair(
        pairs[0], should_not_be_leaf=should_not_be_leaf, for_stitch=for_stitch
    )


def _symbols_for_program_gen(s: SExpression) -> Iterator[str]:
    """
    Produce a list of symbols in a program.
    """
    yield s.symbol
    for x in s.children:
        yield from _symbols_for_program_gen(x)


def symbols_for_program(s: SExpression) -> Set[str]:
    """
    Produce a set of symbols in a program.
    """
    return set(_symbols_for_program_gen(s))<|MERGE_RESOLUTION|>--- conflicted
+++ resolved
@@ -23,11 +23,7 @@
         return s_exp.__to_pair__(for_stitch=for_stitch)
     if isinstance(s_exp, str):
         return s_exp
-<<<<<<< HEAD
-    assert isinstance(s_exp, SExpression) or isinstance(s_exp, InitializedSExpression), f"Expected SExpression, got {s_exp}"
-=======
     assert hasattr(s_exp, "children"), f"Expected SExpression, got {s_exp}"
->>>>>>> 2fa35d61
     if for_stitch and not s_exp.children:
         if s_exp.symbol.startswith("$"):
             return s_exp.symbol
