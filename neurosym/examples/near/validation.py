--- conflicted
+++ resolved
@@ -85,14 +85,9 @@
         else:
             program = node
         try:
-<<<<<<< HEAD
             log(f"Training {render_s_expression(node.program)}")
-            _, trainer = self.validate_model(program=node.program)
+            _, trainer = self.validate_model(program=node.program, n_epochs=n_epochs)
             log(f"Validation loss: {trainer.callback_metrics['val_loss']}")
-=======
-            log(f"Training {render_s_expression(program)}")
-            _, val_loss = self.validate_model(program=program, n_epochs=n_epochs)
->>>>>>> ff29b334
         except UninitializableProgramError as e:
             log(e.message)
             return self.error_loss
