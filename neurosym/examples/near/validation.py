import copy

import numpy as np
import torch
from sklearn.metrics import hamming_loss

from neurosym.datasets.load_data import DatasetWrapper
from neurosym.dsl.dsl import DSL
from neurosym.examples.near.cost import (
    IdentityProgramEmbedding,
    MinimalStepsNearStructuralCost,
    NearCost,
    NearValidationHeuristic,
    ProgramEmbedding,
)
from neurosym.examples.near.methods.base_trainer import schedule_optimizer
from neurosym.examples.near.methods.near_example_trainer import NEARTrainerConfig
from neurosym.examples.near.models.torch_program_module import TorchProgramModule
from neurosym.programs.s_expression import InitializedSExpression
from neurosym.programs.s_expression_render import render_s_expression
from neurosym.utils.imports import import_pytorch_lightning
from neurosym.utils.logging import log

pl = import_pytorch_lightning()


class ValidationCost(NearValidationHeuristic):
    """
    A class that computes the validation cost of a program using a neural DSL.
    This is epsilon-admissible heuristic: https://arxiv.org/abs/2007.12101

    :param neural_dsl: The neural DSL to use.
    :param trainer_cfg: The configuration for the trainer.
    :param datamodule: The data module to use.
    :param progress_by_epoch: Whether to display progress by epoch.
    :param structural_cost_weight: Linearly interpolates b/w structural cost and validation loss.
        The scale of the validation cost (float) and structural_cost (int) can
        vary so it's important to tune this for each new problem.
    :param kwargs: Additional arguments to pass to the trainer.
    """

    def __init__(
        self,
        *,
        trainer_cfg: NEARTrainerConfig,
        datamodule: DatasetWrapper,
        progress_by_epoch=False,
        n_epochs=None,
    ):
        self.trainer_cfg = trainer_cfg
        self.datamodule = datamodule
        self.progress_by_epoch = progress_by_epoch
        self.n_epochs = n_epochs

    def with_n_epochs(self, n_epochs: int) -> "ValidationCost":
        """
        Returns a new ValidationCost object with a different number of epochs.
        """
        return ValidationCost(
            trainer_cfg=self.trainer_cfg,
            datamodule=self.datamodule,
            progress_by_epoch=self.progress_by_epoch,
            n_epochs=n_epochs,
        )

    def compute_cost(
        self, dsl: DSL, model: InitializedSExpression, embedding: ProgramEmbedding
    ) -> float:
        """
        Initializes a TorchProgramModule and trains it. Returns the trained module, and the
        validation loss.

        :param program: The program to validate.

        :returns: A tuple containing the trained TorchProgramModule and the validation loss.
        """
        log(f"Training {render_s_expression(model.uninitialize())}")

        model = self.program_to_module(dsl, model, embedding)

        val_loss = _train_model(
            model, self.datamodule, n_epochs=self.n_epochs, trainer_cfg=self.trainer_cfg
        )

        return val_loss

    def program_to_module(
        self, dsl: DSL, program: InitializedSExpression, embedding: ProgramEmbedding
    ) -> torch.nn.Module:
        """
        Convert a program to a TorchProgramModule, which can then be trained.
        This can be overriden in subclasses to provide custom behavior, e.g.,
        integrating the program module into a larger model.

        :param program: The program to convert.
        :returns: The full Torch nn.Module to train.
        """
        program_module = TorchProgramModule(dsl, program)

        model = embedding.embed_initialized_program(program_module)
        return model


def default_near_cost(
    *,
    trainer_cfg: NEARTrainerConfig,
    datamodule: DatasetWrapper,
    progress_by_epoch=False,
    embedding: ProgramEmbedding = IdentityProgramEmbedding(),
    structural_cost_weight: float = 0.5,
    symbol_costs=None,
    cost=MinimalStepsNearStructuralCost,
    **kwargs,
):
    """
    Default NearCost. This is, by default, a 50/50 blend of structural cost and validation cost,
    with the given parameters.

    :param neural_dsl: The neural DSL to use.
    :param trainer_cfg: The configuration for the trainer.
    :param datamodule: The data module to use.
    :param progress_by_epoch: Whether to display progress by epoch.
    :param embedding: The embedding to use.
    :param structural_cost_weight: Linearly interpolates b/w structural cost and validation loss.
    :param kwargs: Additional arguments to pass to the trainer.
    """
    return NearCost(
        structural_cost=cost(symbol_costs=symbol_costs or {}),
        validation_heuristic=ValidationCost(
            trainer_cfg=trainer_cfg,
            datamodule=datamodule,
            progress_by_epoch=progress_by_epoch,
            **kwargs,
        ),
        structural_cost_weight=structural_cost_weight,
        embedding=embedding,
    )


def _train_model(model, datamodule, *, n_epochs, trainer_cfg: NEARTrainerConfig):
    if n_epochs is None:
        n_epochs = trainer_cfg.n_epochs
<<<<<<< HEAD
    torch.manual_seed(trainer_cfg.seed)
    best_val = float("inf")
    best_acc = 0.0
    epochs_no_improve = 0
    best_weights = None

    optimizer, schedulers = schedule_optimizer(
        trainer_cfg.optimizer(
            model.parameters(),
            lr=trainer_cfg.lr,
            weight_decay=trainer_cfg.weight_decay,
        ),
        trainer_cfg.scheduler,
        len(datamodule.train),
        n_epochs,
    )
    model = model.to(trainer_cfg.accelerator)
    for epoch in range(n_epochs):
        model.train()
        for batch in datamodule.train_dataloader():
            optimizer.zero_grad()
            batch = [v.to(trainer_cfg.accelerator) for v in batch]
            x, y = batch
            loss = trainer_cfg.loss_callback(model(x, environment=()), y)
            loss.backward()
            optimizer.step()
            for sch in schedulers:
                sch.step()

        if epoch == (n_epochs - 1) or epoch % trainer_cfg.validation_interval == 0:
            model.eval()
            val_loss_sum, val_cnt = 0.0, 0
            labels, predictions = [], []
            with torch.no_grad():
                for batch in datamodule.val_dataloader():
                    batch = [v.to(trainer_cfg.accelerator) for v in batch]
                    x, y = batch
                    pred_y = model(x, environment=())
                    val_loss_sum += trainer_cfg.loss_callback(pred_y, y).item()
                    val_cnt += 1
                    labels.append(y.cpu())
                    predictions.append(pred_y.cpu())
            val_loss = val_loss_sum / val_cnt
            labels = torch.cat(labels, dim=0)
            predictions = torch.cat(predictions, dim=0).detach()
            threshold = np.quantile(
                predictions.cpu().numpy(), 1 - labels.cpu().float().numpy().mean()
            )
            predictions = torch.sigmoid(predictions) < threshold
            val_acc = 1 - hamming_loss(
                labels.cpu().numpy().flatten().astype(int),
                predictions.cpu().numpy().flatten(),
            )

            if trainer_cfg.early_stopping:
                if val_loss < best_val - trainer_cfg.early_stopping_min_delta:
                    best_val = val_loss
                    best_weights = copy.deepcopy(model.state_dict())
                    epochs_no_improve = 0
                    best_acc = val_acc
                else:
                    epochs_no_improve += 1
                    if epochs_no_improve >= trainer_cfg.early_stopping_patience:
                        break

    if best_weights is not None:
        model.load_state_dict(best_weights)
    model.cpu()
    # return best_val
    return -1 * best_acc
=======
    if any(
        p.requires_grad for p in model.parameters()
    ):  # only train if there are parameters to train
        optimizer, schedulers = schedule_optimizer(
            trainer_cfg.optimizer(
                model.parameters(),
                lr=trainer_cfg.lr,
                weight_decay=trainer_cfg.weight_decay,
            ),
            trainer_cfg.scheduler,
            len(datamodule.train),
            n_epochs,
        )
        torch.manual_seed(trainer_cfg.seed)
        model = model.train()
        model = model.to(trainer_cfg.accelerator)
        for _ in range(n_epochs):
            for batch in datamodule.train_dataloader():
                batch = {k: v.to(trainer_cfg.accelerator) for k, v in batch.items()}
                x, y = batch["inputs"], batch["outputs"]
                optimizer.zero_grad()
                loss = trainer_cfg.loss_callback(model(x, environment=()), y)
                loss.backward()
                optimizer.step()
                for scheduler in schedulers:
                    scheduler.step()

    model = model.eval()
    val_loss_sum = 0
    val_loss_count = 0
    for batch in datamodule.val_dataloader():
        batch = {k: v.to(trainer_cfg.accelerator) for k, v in batch.items()}
        x, y = batch["inputs"], batch["outputs"]
        with torch.no_grad():
            val_loss_sum += trainer_cfg.loss_callback(
                model(x, environment=()), y
            ).item()
        val_loss_count += 1
    model = model.train().cpu()
    return val_loss_sum / val_loss_count
>>>>>>> a87151cd
<|MERGE_RESOLUTION|>--- conflicted
+++ resolved
@@ -140,81 +140,15 @@
 def _train_model(model, datamodule, *, n_epochs, trainer_cfg: NEARTrainerConfig):
     if n_epochs is None:
         n_epochs = trainer_cfg.n_epochs
-<<<<<<< HEAD
-    torch.manual_seed(trainer_cfg.seed)
-    best_val = float("inf")
-    best_acc = 0.0
-    epochs_no_improve = 0
-    best_weights = None
-
-    optimizer, schedulers = schedule_optimizer(
-        trainer_cfg.optimizer(
-            model.parameters(),
-            lr=trainer_cfg.lr,
-            weight_decay=trainer_cfg.weight_decay,
-        ),
-        trainer_cfg.scheduler,
-        len(datamodule.train),
-        n_epochs,
-    )
-    model = model.to(trainer_cfg.accelerator)
-    for epoch in range(n_epochs):
-        model.train()
-        for batch in datamodule.train_dataloader():
-            optimizer.zero_grad()
-            batch = [v.to(trainer_cfg.accelerator) for v in batch]
-            x, y = batch
-            loss = trainer_cfg.loss_callback(model(x, environment=()), y)
-            loss.backward()
-            optimizer.step()
-            for sch in schedulers:
-                sch.step()
-
-        if epoch == (n_epochs - 1) or epoch % trainer_cfg.validation_interval == 0:
-            model.eval()
-            val_loss_sum, val_cnt = 0.0, 0
-            labels, predictions = [], []
-            with torch.no_grad():
-                for batch in datamodule.val_dataloader():
-                    batch = [v.to(trainer_cfg.accelerator) for v in batch]
-                    x, y = batch
-                    pred_y = model(x, environment=())
-                    val_loss_sum += trainer_cfg.loss_callback(pred_y, y).item()
-                    val_cnt += 1
-                    labels.append(y.cpu())
-                    predictions.append(pred_y.cpu())
-            val_loss = val_loss_sum / val_cnt
-            labels = torch.cat(labels, dim=0)
-            predictions = torch.cat(predictions, dim=0).detach()
-            threshold = np.quantile(
-                predictions.cpu().numpy(), 1 - labels.cpu().float().numpy().mean()
-            )
-            predictions = torch.sigmoid(predictions) < threshold
-            val_acc = 1 - hamming_loss(
-                labels.cpu().numpy().flatten().astype(int),
-                predictions.cpu().numpy().flatten(),
-            )
-
-            if trainer_cfg.early_stopping:
-                if val_loss < best_val - trainer_cfg.early_stopping_min_delta:
-                    best_val = val_loss
-                    best_weights = copy.deepcopy(model.state_dict())
-                    epochs_no_improve = 0
-                    best_acc = val_acc
-                else:
-                    epochs_no_improve += 1
-                    if epochs_no_improve >= trainer_cfg.early_stopping_patience:
-                        break
-
-    if best_weights is not None:
-        model.load_state_dict(best_weights)
-    model.cpu()
-    # return best_val
-    return -1 * best_acc
-=======
     if any(
         p.requires_grad for p in model.parameters()
     ):  # only train if there are parameters to train
+        torch.manual_seed(trainer_cfg.seed)
+        best_val = float("inf")
+        best_acc = 0.0
+        epochs_no_improve = 0
+        best_weights = None
+
         optimizer, schedulers = schedule_optimizer(
             trainer_cfg.optimizer(
                 model.parameters(),
@@ -225,31 +159,57 @@
             len(datamodule.train),
             n_epochs,
         )
-        torch.manual_seed(trainer_cfg.seed)
-        model = model.train()
         model = model.to(trainer_cfg.accelerator)
-        for _ in range(n_epochs):
+        for epoch in range(n_epochs):
+            model.train()
             for batch in datamodule.train_dataloader():
-                batch = {k: v.to(trainer_cfg.accelerator) for k, v in batch.items()}
-                x, y = batch["inputs"], batch["outputs"]
                 optimizer.zero_grad()
+                batch = [v.to(trainer_cfg.accelerator) for v in batch]
+                x, y = batch
                 loss = trainer_cfg.loss_callback(model(x, environment=()), y)
                 loss.backward()
                 optimizer.step()
-                for scheduler in schedulers:
-                    scheduler.step()
-
-    model = model.eval()
-    val_loss_sum = 0
-    val_loss_count = 0
-    for batch in datamodule.val_dataloader():
-        batch = {k: v.to(trainer_cfg.accelerator) for k, v in batch.items()}
-        x, y = batch["inputs"], batch["outputs"]
-        with torch.no_grad():
-            val_loss_sum += trainer_cfg.loss_callback(
-                model(x, environment=()), y
-            ).item()
-        val_loss_count += 1
-    model = model.train().cpu()
-    return val_loss_sum / val_loss_count
->>>>>>> a87151cd
+                for sch in schedulers:
+                    sch.step()
+
+            if epoch == (n_epochs - 1) or epoch % trainer_cfg.validation_interval == 0:
+                model.eval()
+                val_loss_sum, val_cnt = 0.0, 0
+                labels, predictions = [], []
+                with torch.no_grad():
+                    for batch in datamodule.val_dataloader():
+                        batch = [v.to(trainer_cfg.accelerator) for v in batch]
+                        x, y = batch
+                        pred_y = model(x, environment=())
+                        val_loss_sum += trainer_cfg.loss_callback(pred_y, y).item()
+                        val_cnt += 1
+                        labels.append(y.cpu())
+                        predictions.append(pred_y.cpu())
+                val_loss = val_loss_sum / val_cnt
+                labels = torch.cat(labels, dim=0)
+                predictions = torch.cat(predictions, dim=0).detach()
+                threshold = np.quantile(
+                    predictions.cpu().numpy(), 1 - labels.cpu().float().numpy().mean()
+                )
+                predictions = torch.sigmoid(predictions) < threshold
+                val_acc = 1 - hamming_loss(
+                    labels.cpu().numpy().flatten().astype(int),
+                    predictions.cpu().numpy().flatten(),
+                )
+
+                if trainer_cfg.early_stopping:
+                    if val_loss < best_val - trainer_cfg.early_stopping_min_delta:
+                        best_val = val_loss
+                        best_weights = copy.deepcopy(model.state_dict())
+                        epochs_no_improve = 0
+                        best_acc = val_acc
+                    else:
+                        epochs_no_improve += 1
+                        if epochs_no_improve >= trainer_cfg.early_stopping_patience:
+                            break
+
+    if best_weights is not None:
+        model.load_state_dict(best_weights)
+    model.cpu()
+    # return best_val
+    return -1 * best_acc