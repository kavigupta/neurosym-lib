--- conflicted
+++ resolved
@@ -6,13 +6,6 @@
 
 from neurosym.datasets.load_data import DatasetWrapper
 from neurosym.dsl.dsl import DSL
-<<<<<<< HEAD
-from neurosym.examples.near.cost import (IdentityProgramEmbedding,
-                                         MinimalStepsNearStructuralCost,
-                                         NearCost, NearValidationHeuristic,
-                                         ProgramEmbedding,
-                                         UninitializableProgramError)
-=======
 from neurosym.examples.near.cost import (
     IdentityProgramEmbedding,
     MinimalStepsNearStructuralCost,
@@ -20,7 +13,6 @@
     NearValidationHeuristic,
     ProgramEmbedding,
 )
->>>>>>> 58f6d9ad
 from neurosym.examples.near.methods.base_trainer import schedule_optimizer
 from neurosym.examples.near.methods.near_example_trainer import \
     NEARTrainerConfig
