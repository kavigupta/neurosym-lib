--- conflicted
+++ resolved
@@ -5,17 +5,11 @@
 from neurosym.datasets.load_data import DatasetWrapper
 from neurosym.dsl.dsl import DSL
 from neurosym.examples.near.cost import (
-<<<<<<< HEAD
-    MinimalStepsNearStructuralCost,
-    NearCost,
-    NearValidationHeuristic,
-=======
     IdentityProgramEmbedding,
     MinimalStepsNearStructuralCost,
     NearCost,
     NearValidationHeuristic,
     ProgramEmbedding,
->>>>>>> 0943b308
     UninitializableProgramError,
 )
 from neurosym.examples.near.methods.base_trainer import schedule_optimizer
