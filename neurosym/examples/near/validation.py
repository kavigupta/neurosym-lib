--- conflicted
+++ resolved
@@ -103,18 +103,11 @@
         :returns: The validation loss as a `float`.
         """
         try:
-<<<<<<< HEAD
             _, trainer = self.run_training(program=node.program)
         except UninitializableProgramError as e:
             log(e.message)
             return self.error_loss
 
-=======
-            self._fit_trainer(trainer, node.program, pbar)
-        except UninitializableProgramError as e:
-            log(e.message)
-            return self.error_loss
->>>>>>> 326d7375
         return (1 - self.structural_cost_weight) * trainer.callback_metrics[
             "val_loss"
         ].item() + self.structural_cost_weight * self.structural_cost(
@@ -195,12 +188,8 @@
         if self.progress_by_epoch:
             pbar.close()
 
-<<<<<<< HEAD
         return model
 
-
-class UninitializableProgramError(Exception):
-=======
 
 class UninitializableProgramError(Exception):
     """
@@ -208,8 +197,6 @@
     initialized due to either an inability to fill a hole in a partial program
     or when a program has no parameters.
     """
-
->>>>>>> 326d7375
     def __init__(self, message):
         super().__init__(message)
         self.message = message