--- conflicted
+++ resolved
@@ -116,21 +116,9 @@
         :returns: A tuple containing the TorchProgramModule and the full Torch model to train.
             These should share weights, so that training the model also trains the program.
         """
-<<<<<<< HEAD
-
-        model = self.embedding(program)
-        model = TorchProgramModule(dsl, model)
-=======
-        try:
-            initialized = self.neural_dsl.initialize(program)
-        except PartialProgramNotFoundError as e:
-            raise UninitializableProgramError(
-                f"Partial Program not found for {render_s_expression(program)}"
-            ) from e
-        program_module = TorchProgramModule(self.neural_dsl, initialized)
+        program_module = TorchProgramModule(dsl, program)
 
         model = self.embedding(program_module)
->>>>>>> 18baf8ca
 
         if len(list(model.parameters())) == 0:
             raise UninitializableProgramError(
