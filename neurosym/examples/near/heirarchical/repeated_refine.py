import copy
from typing import Callable

from torch import nn

from neurosym.dsl.dsl import DSL
from neurosym.examples.near.models.torch_program_module import TorchProgramModule
from neurosym.examples.near.neural_dsl import NeuralDSL
from neurosym.examples.near.neural_hole_filler import NeuralHoleFiller
from neurosym.examples.near.search_graph import validated_near_graph
from neurosym.examples.near.validation import ValidationCost
from neurosym.programs.s_expression import InitializedSExpression
from neurosym.programs.s_expression_render import render_s_expression
from neurosym.search_graph.return_search_graph import ReturnSearchGraph
from neurosym.utils.documentation import internal_only
from neurosym.utils.logging import log


@internal_only
def refinement_graph(
    sub_dsl: DSL,
    overall_dsl: DSL,
    current_program: InitializedSExpression,
    cost,
    symbol_to_replace: str,
    validation_cost_creator: Callable[
        [Callable[[TorchProgramModule], nn.Module]], ValidationCost
    ],
    neural_hole_filler: NeuralHoleFiller,
    **near_params,
):
    """
    Graph for running a repeated refinement search. This graph will replace the
    symbol_to_replace in the current_program with a new program from the sub_dsl.
    The new program will be validated using the validation_cost_creator.

    This process will be repeated until the symbol is no longer in the program.
    """
    current_program = _freeze(current_program)
    u = current_program.uninitialize()
    if symbol_to_replace not in {x.symbol for x in u.postorder}:
        return ReturnSearchGraph(current_program, cost)

    g = validated_near_graph(
        NeuralDSL.from_dsl(dsl=sub_dsl, neural_hole_filler=neural_hole_filler),
        overall_dsl.get_production(symbol_to_replace)
        .type_signature()
        .astype()
        .output_type,
        cost=validation_cost_creator(
            _RefinementEmbedding(symbol_to_replace, current_program, overall_dsl)
        ),
        **near_params,
    )

    def after_search(result, cost_result):
        result = result.initalized_program
<<<<<<< HEAD
=======
        result = _freeze(result)
>>>>>>> b9fe6481
        replaced, worked = current_program.replace_first(symbol_to_replace, result)
        assert worked
        replaced = _freeze(replaced)
        log(
            "Refined",
            render_s_expression(current_program.uninitialize()),
            "at",
            symbol_to_replace,
        )
        log("to", render_s_expression(result.uninitialize()))

        return refinement_graph(
            sub_dsl,
            overall_dsl,
            replaced,
            cost_result,
            symbol_to_replace,
            validation_cost_creator,
            neural_hole_filler,
            **near_params,
        )

    return g.bind(after_search)


def _freeze(program):
    program = copy.deepcopy(program)
    for state in program.all_state_values():
        for p in state.parameters():
            p.requires_grad = False
<<<<<<< HEAD
    return copy.deepcopy(program)
=======
    return program
>>>>>>> b9fe6481


class _RefinementEmbedding:
    """
    Represents a refinement embedding that places the given program in some main
    program, replacing a specified symbol.
    """

    def __init__(
        self,
        symbol_to_replace: str,
        main_program: InitializedSExpression,
        overall_dsl: DSL,
    ):
        self.to_replace = symbol_to_replace
        self.frozen = main_program
        self.overall_dsl = overall_dsl

    def __call__(self, program_module):
        frozen_subst, replaced = self.frozen.replace_first(
            self.to_replace, program_module.initalized_program
        )
        assert replaced
        return TorchProgramModule(self.overall_dsl, frozen_subst)<|MERGE_RESOLUTION|>--- conflicted
+++ resolved
@@ -55,10 +55,7 @@
 
     def after_search(result, cost_result):
         result = result.initalized_program
-<<<<<<< HEAD
-=======
         result = _freeze(result)
->>>>>>> b9fe6481
         replaced, worked = current_program.replace_first(symbol_to_replace, result)
         assert worked
         replaced = _freeze(replaced)
@@ -89,11 +86,7 @@
     for state in program.all_state_values():
         for p in state.parameters():
             p.requires_grad = False
-<<<<<<< HEAD
-    return copy.deepcopy(program)
-=======
     return program
->>>>>>> b9fe6481
 
 
 class _RefinementEmbedding:
