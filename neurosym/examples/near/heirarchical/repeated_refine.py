import copy
from typing import Callable

from torch import nn

from neurosym.dsl.dsl import DSL
from neurosym.examples.near.cost import NearCost
from neurosym.examples.near.models.torch_program_module import TorchProgramModule
from neurosym.examples.near.neural_dsl import NeuralDSL
from neurosym.examples.near.neural_hole_filler import NeuralHoleFiller
from neurosym.examples.near.search_graph import validated_near_graph
from neurosym.programs.s_expression import InitializedSExpression, postorder
from neurosym.programs.s_expression_render import render_s_expression
from neurosym.search_graph.return_search_graph import ReturnSearchGraph
from neurosym.utils.documentation import internal_only
from neurosym.utils.logging import log


@internal_only
def refinement_graph(
    sub_dsl: DSL,
    overall_dsl: DSL,
    current_program: InitializedSExpression,
    cost,
    symbol_to_replace: str,
    validation_cost_creator: Callable[
        [Callable[[TorchProgramModule], nn.Module]], NearCost
    ],
    neural_hole_filler: NeuralHoleFiller,
    **near_params,
):
    """
    Graph for running a repeated refinement search. This graph will replace the
    symbol_to_replace in the current_program with a new program from the sub_dsl.
    The new program will be validated using the validation_cost_creator.

    This process will be repeated until the symbol is no longer in the program.
    """
    current_program = _freeze(current_program)
    u = current_program.uninitialize()
    if symbol_to_replace not in {x.symbol for x in postorder(u)}:
        return ReturnSearchGraph(current_program, cost)

    g = validated_near_graph(
        NeuralDSL.from_dsl(dsl=sub_dsl, neural_hole_filler=neural_hole_filler),
        overall_dsl.get_production(symbol_to_replace)
        .type_signature()
        .astype()
        .output_type,
        cost=validation_cost_creator(
<<<<<<< HEAD
            _RefinementEmbedding(current_program, overall_dsl)
=======
            _RefinementEmbedding(symbol_to_replace, current_program)
>>>>>>> f7b2ddad
        ),
        **near_params,
    )

    def after_search(result, cost_result):
        replaced, worked = current_program.replace_first(symbol_to_replace, result)
        assert worked
        replaced = _freeze(replaced)
        log(
            "Refined",
            render_s_expression(current_program.uninitialize()),
            "at",
            symbol_to_replace,
        )
        log("to", render_s_expression(result.uninitialize()))

        return refinement_graph(
            sub_dsl,
            overall_dsl,
            replaced,
            cost_result,
            symbol_to_replace,
            validation_cost_creator,
            neural_hole_filler,
            **near_params,
        )

    return g.bind(after_search)


def _freeze(program):
    program = copy.deepcopy(program)
    for state in program.all_state_values():
        for p in state.parameters():
            p.requires_grad = False
    return program


class _RefinementEmbedding:
    """
    Represents a refinement embedding that places the given program in some main
    program, replacing a specified symbol.
    """

<<<<<<< HEAD
    def __init__(self, symbol_to_replace: str, main_program: InitializedSExpression):
=======
    def __init__(
        self,
        symbol_to_replace: str,
        main_program: InitializedSExpression,
    ):
>>>>>>> f7b2ddad
        self.to_replace = symbol_to_replace
        self.frozen = main_program

    def __call__(self, program_module):
        frozen_subst, replaced = self.frozen.replace_first(
            self.to_replace, program_module
        )
        assert replaced
        return frozen_subst<|MERGE_RESOLUTION|>--- conflicted
+++ resolved
@@ -48,11 +48,7 @@
         .astype()
         .output_type,
         cost=validation_cost_creator(
-<<<<<<< HEAD
-            _RefinementEmbedding(current_program, overall_dsl)
-=======
             _RefinementEmbedding(symbol_to_replace, current_program)
->>>>>>> f7b2ddad
         ),
         **near_params,
     )
@@ -97,15 +93,11 @@
     program, replacing a specified symbol.
     """
 
-<<<<<<< HEAD
-    def __init__(self, symbol_to_replace: str, main_program: InitializedSExpression):
-=======
     def __init__(
         self,
         symbol_to_replace: str,
         main_program: InitializedSExpression,
     ):
->>>>>>> f7b2ddad
         self.to_replace = symbol_to_replace
         self.frozen = main_program
 
