from dataclasses import dataclass
from typing import List

from neurosym.utils.documentation import internal_only

from ...dsl.dsl import DSL
from ...programs.hole import Hole
from ...programs.s_expression import InitializedSExpression, SExpression
<<<<<<< HEAD
from ...types.type import ArrowType, AtomicType, ListType, TensorType, Type
=======
from ...types.type import ArrowType, ListType, TensorType, Type
from .neural_hole_filler import DictionaryNeuralHoleFiller, NeuralHoleFiller
>>>>>>> 9b7ef227


class PartialProgramNotFoundError(Exception):
    """
    Raised when a partial program cannot be found for a hole.
    """


@dataclass
class NeuralDSL(DSL):
    """
    A neural DSL extends ``DSL`` to handle neural heuristics (ie: type-appropriate NN productions)
    These neural heuristics can be used to fill holes in partial programs.
    """

<<<<<<< HEAD
    neural_fn_tag = "__neural_dsl_internal__"
    # partial_programs: Dict[Type, SExpression]
    type_to_symbol: Dict[Type, str]
    original_symbols: Set[str]
=======
    neural_hole_filler: NeuralHoleFiller
>>>>>>> 9b7ef227

    @classmethod
    def from_dsl(cls, dsl: DSL, neural_hole_filler: NeuralHoleFiller):
        """
        Creates a NeuralDSL from a DSL and a set of type specific modules.

        The type specific modules are used to fill holes in partial programs.

        :param dsl: The DSL to extend.
        :param neural_hole_filler: A ``NeuralHoleFiller`` object that
            maps types to neural modules.
        """
<<<<<<< HEAD
        partial_productions = []
        type_to_symbol = {}

        count_by_tag = {}
        for fn_type, (tag, module_template) in modules.items():
            assert isinstance(
                fn_type, ArrowType
            ), f"Type of partial NN module must be an ArrowType, got {fn_type}"
            count_by_tag[tag] = count_by_tag.get(tag, 0) + 1
            identifier = f"{cls.neural_fn_tag}_{tag}_{count_by_tag[tag]}"
            type_to_symbol[fn_type] = identifier
            # pylint: disable=unexpected-keyword-arg
            module_c_prod = ParameterizedProduction(
                identifier,
                FunctionTypeSignature([], fn_type),
                lambda initialized_module: initialized_module,
                index=None,
                initializers=dict(initialized_module=module_template),
            )

            partial_productions.append(module_c_prod)

        productions = dsl.productions + partial_productions
=======
>>>>>>> 9b7ef227

        return cls(
            productions=dsl.productions,
            valid_root_types=dsl.valid_root_types,
            max_type_depth=dsl.max_type_depth,
            max_env_depth=dsl.max_env_depth,
            neural_hole_filler=neural_hole_filler,
        )

    def initialize(self, program: SExpression) -> InitializedSExpression:
        """
        Initializes all the productions in the given program.

        Returns a new program with the same structure, but with all the productions
        initialized.
        """
        if isinstance(program, Hole):
            module = self.neural_hole_filler.initialize_module(program.twe)
            if module is None:
                raise PartialProgramNotFoundError(
                    f"Cannot initialize program {program}."
                )
            return _NeuralHole(
                program,
                {"initialized_module": module},
                _inject_environment_argument(program.twe.typ),
            )

        return super().initialize(program)


<<<<<<< HEAD
def create_module_for_type(module_factory, t, known_atom_shapes):
    shape = compute_io_shape(t, known_atom_shapes)
    return lambda: module_factory(*shape)


def create_modules(tag, types, module_factory, known_atom_shapes=None):
    return {
        t: (tag, create_module_for_type(module_factory, t, known_atom_shapes))
        for t in types
    }


def compute_io_shape(t, known_atom_shapes):
=======
class _NeuralHole:
    """
    A hole that can be filled with a neural module.
    """

    def __init__(self, original_hole, initialized, semantic):
        self.original_hole = original_hole
        self.initialized = initialized
        self.semantic = semantic

    def __compute_value__(self, dsl, environment):
        del dsl
        return self.semantic(**self.initialized, environment=environment)

    def all_state_values(self):
        return self.initialized.values()

    def uninitialize(self) -> Hole:
        return self.original_hole


def _create_module_for_type(module_factory, t):
    return lambda: module_factory(t)


def _inject_environment_argument(t):
    if isinstance(t, ArrowType):
        return lambda initialized_module, environment: lambda *args, **kwargs: initialized_module(
            *args, **kwargs, environment=environment
        )
    return lambda initialized_module, environment: initialized_module(
        environment=environment
    )


def create_modules(types: List[Type], module_factory):
    """
    Create a dictionary of modules for a set of types, given the module factory.

    :param types: Types to create modules for.
    :param module_factory: Function that creates a module given the input and output shapes.
    """
    return DictionaryNeuralHoleFiller(
        {t: _create_module_for_type(module_factory, t) for t in types}
    )


@internal_only
def compute_io_shape(t):
>>>>>>> 9b7ef227
    """
    t : ArrowType
    returns: dict(input_shape, output_shape)
        input_shape: list of tuples (shape, type)
        output_shape: tuple (shape, type)
    """
    assert isinstance(t, ArrowType)
    input_types = t.input_type
    output_type = t.output_type

    def get_shape(t):
        match t:
            case TensorType(_, shape):
                return shape
            case ListType(element_type):
                return get_shape(element_type)
            case t if isinstance(t, Tuple):
                return len(t)
            case AtomicType(k):
                assert known_atom_shapes is not None, \
                "known_atom_shapes must be provided for AtomicType"
                assert k in known_atom_shapes, f"Unknown shape for type {k}"
                return known_atom_shapes[k]
            case _:
                raise NotImplementedError(f"Cannot compute shape for type {type(t)}")

    input_shape = [get_shape(t) for t in input_types]
    output_shape = get_shape(output_type)
    return input_shape, output_shape<|MERGE_RESOLUTION|>--- conflicted
+++ resolved
@@ -6,12 +6,8 @@
 from ...dsl.dsl import DSL
 from ...programs.hole import Hole
 from ...programs.s_expression import InitializedSExpression, SExpression
-<<<<<<< HEAD
-from ...types.type import ArrowType, AtomicType, ListType, TensorType, Type
-=======
 from ...types.type import ArrowType, ListType, TensorType, Type
 from .neural_hole_filler import DictionaryNeuralHoleFiller, NeuralHoleFiller
->>>>>>> 9b7ef227
 
 
 class PartialProgramNotFoundError(Exception):
@@ -27,14 +23,7 @@
     These neural heuristics can be used to fill holes in partial programs.
     """
 
-<<<<<<< HEAD
-    neural_fn_tag = "__neural_dsl_internal__"
-    # partial_programs: Dict[Type, SExpression]
-    type_to_symbol: Dict[Type, str]
-    original_symbols: Set[str]
-=======
     neural_hole_filler: NeuralHoleFiller
->>>>>>> 9b7ef227
 
     @classmethod
     def from_dsl(cls, dsl: DSL, neural_hole_filler: NeuralHoleFiller):
@@ -47,32 +36,6 @@
         :param neural_hole_filler: A ``NeuralHoleFiller`` object that
             maps types to neural modules.
         """
-<<<<<<< HEAD
-        partial_productions = []
-        type_to_symbol = {}
-
-        count_by_tag = {}
-        for fn_type, (tag, module_template) in modules.items():
-            assert isinstance(
-                fn_type, ArrowType
-            ), f"Type of partial NN module must be an ArrowType, got {fn_type}"
-            count_by_tag[tag] = count_by_tag.get(tag, 0) + 1
-            identifier = f"{cls.neural_fn_tag}_{tag}_{count_by_tag[tag]}"
-            type_to_symbol[fn_type] = identifier
-            # pylint: disable=unexpected-keyword-arg
-            module_c_prod = ParameterizedProduction(
-                identifier,
-                FunctionTypeSignature([], fn_type),
-                lambda initialized_module: initialized_module,
-                index=None,
-                initializers=dict(initialized_module=module_template),
-            )
-
-            partial_productions.append(module_c_prod)
-
-        productions = dsl.productions + partial_productions
-=======
->>>>>>> 9b7ef227
 
         return cls(
             productions=dsl.productions,
@@ -104,21 +67,6 @@
         return super().initialize(program)
 
 
-<<<<<<< HEAD
-def create_module_for_type(module_factory, t, known_atom_shapes):
-    shape = compute_io_shape(t, known_atom_shapes)
-    return lambda: module_factory(*shape)
-
-
-def create_modules(tag, types, module_factory, known_atom_shapes=None):
-    return {
-        t: (tag, create_module_for_type(module_factory, t, known_atom_shapes))
-        for t in types
-    }
-
-
-def compute_io_shape(t, known_atom_shapes):
-=======
 class _NeuralHole:
     """
     A hole that can be filled with a neural module.
@@ -168,7 +116,6 @@
 
 @internal_only
 def compute_io_shape(t):
->>>>>>> 9b7ef227
     """
     t : ArrowType
     returns: dict(input_shape, output_shape)
