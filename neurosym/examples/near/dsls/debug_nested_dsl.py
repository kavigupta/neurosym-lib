--- conflicted
+++ resolved
@@ -61,15 +61,6 @@
     a variable
     """
     dslf = DSLFactory()
-<<<<<<< HEAD
-    dslf.parameterized(
-        "terminal",
-        "{f, 1} -> {f, 2}",
-        lambda x, *, lin: lin(x),
-        dict(lin=lambda: nn.Linear(1, 2)),
-    )
-=======
->>>>>>> dfa6c41f
 
     for i in range(1, nesting + 1):
         typ = "{f, %s} -> {f, %s}" % (i, i + 1)
