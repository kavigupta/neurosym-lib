--- conflicted
+++ resolved
@@ -118,14 +118,8 @@
         max_depth=nesting * 10000,
         # lr hilariously high and n_epochs hilariously low but it's fine
         # for what we're investigating since the wrong_i simply do not work
-<<<<<<< HEAD
-        lr=0.05,
-        max_seq_len=300,
-        n_epochs=10,
-=======
         lr=0.01,
         n_epochs=50,
->>>>>>> e98592c9
         accelerator="cpu",
     )
     interface.register_search_params(
