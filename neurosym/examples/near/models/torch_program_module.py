from torch import nn


class TorchProgramModule(nn.Module):
    """
    Module that wraps a program into a torch.nn.Module. The program is initialized,
    and the contained modules are added to the module list.

    :param dsl: The DSL that the program is written in.
    :param initialized_program: The initialized program to wrap.
    """

    def __init__(self, dsl, program, initialized_program=None):
        super().__init__()
        self.dsl = dsl
<<<<<<< HEAD
        self.program = program
        self.initalized_program = (
            dsl.initialize(program)
            if initialized_program is None
            else initialized_program
        )
=======
        self.initalized_program = dsl.initialize(program)
>>>>>>> b7ca3695
        self.contained_modules = nn.ModuleList(
            list(self.initalized_program.all_state_values())
        )

    def forward(self, *args, environment):
        return self.dsl.compute(self.initalized_program, environment)(*args)<|MERGE_RESOLUTION|>--- conflicted
+++ resolved
@@ -13,16 +13,11 @@
     def __init__(self, dsl, program, initialized_program=None):
         super().__init__()
         self.dsl = dsl
-<<<<<<< HEAD
-        self.program = program
         self.initalized_program = (
             dsl.initialize(program)
             if initialized_program is None
             else initialized_program
         )
-=======
-        self.initalized_program = dsl.initialize(program)
->>>>>>> b7ca3695
         self.contained_modules = nn.ModuleList(
             list(self.initalized_program.all_state_values())
         )
