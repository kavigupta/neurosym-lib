--- conflicted
+++ resolved
@@ -29,22 +29,7 @@
         cond = torch.sigmoid(condition(*args))
         true_val = if_true(*args)
         false_val = if_else(*args)
-<<<<<<< HEAD
-        if not (
-            true_val.shape == false_val.shape
-            and cond.shape[: len(true_val.shape) - 1] == true_val.shape[:-1]
-            and (
-                len(cond.shape) == len(true_val.shape)
-                and cond.shape[-1] == 1
-                or len(cond.shape) == len(true_val.shape) - 1
-            )
-        ):
-            raise ValueError(
-                f"Shapes do not match for ite: got {cond.shape}, {true_val.shape}, {false_val.shape}"
-            )
-=======
         cond = _normalize_shapes(cond, true_val, false_val)
->>>>>>> 7cd1b698
         if len(cond.shape) == len(true_val.shape) - 1:
             cond = cond.unsqueeze(-1)
         cond = cond.expand_as(true_val)
