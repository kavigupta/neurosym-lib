from typing import Callable

import numpy as np
import torch
from frozendict import frozendict
from sklearn.exceptions import NotFittedError

from neurosym.dsl.dsl import DSL
from neurosym.examples.near.methods.near_example_trainer import (
    NEARTrainer,
    NEARTrainerConfig,
    classification_mse_loss,
)
from neurosym.examples.near.models.torch_program_module import TorchProgramModule
from neurosym.examples.near.neural_dsl import NeuralDSL
from neurosym.examples.near.search_graph import near_graph
from neurosym.examples.near.validation import ValidationCost
from neurosym.programs.s_expression import SExpression
from neurosym.programs.s_expression_render import render_s_expression
from neurosym.types.type_string_repr import TypeDefiner, parse_type
from neurosym.utils.imports import import_pytorch_lightning
from neurosym.utils.logging import log

pl = import_pytorch_lightning()


class NEAR:
    """
    A scikit-learn like interface to interact with NEAR.

    This isn't a 'true' sklearn program because we use Pytorch Lightning underneath the hood.
    """

    def __init__(
        self,
        input_dim: int,
        output_dim: int,
        max_depth: int,
        lr: float = 1e-4,
        max_seq_len: int = 100,
        n_epochs: int = 10,
        accelerator: str = "cpu",
    ):
        """
        Instantiate the NEAR interface.

        :param input_dim: Dimensionality of the input features.
        :param output_dim: Dimensionality of the output predictions.
        :param max_depth: Maximum depth of the search graph.
        :param lr: Learning rate.
        :param max_seq_len: Maximum sequence length for modelling trajectories.
        :param n_epochs: Number of epochs for training.
        :param accelerator: Accelerator to use for training ('cpu' / 'cuda' / etc.).
        """
        self.input_dim = input_dim
        self.output_dim = output_dim
        self.lr = lr
        self.max_seq_len = max_seq_len
        self.n_epochs = n_epochs
        self.max_depth = max_depth
        self.accelerator = accelerator
        self.dsl = None
        self.type_env = None
        self.neural_dsl = None
        self.loss_callback = None
        self.search_strategy = None

        self._is_fitted = False
        self._is_registered = False
        self.programs = None
        self.validation_params = None

    def register_search_params(
        self,
        dsl: DSL,
        type_env: TypeDefiner,
        neural_modules: dict,
        search_strategy: Callable,
        loss_callback: Callable[
            [torch.Tensor, torch.Tensor], torch.Tensor
        ] = classification_mse_loss,
        validation_params: dict = frozendict(),
    ):
        """
        Registers the parameters for the program search.

        :param dsl: The domain-specific language.
        :param type_env: Type environment.
        :param neural_modules: Neural modules to fill holes in partial programs.
        :param search_strategy: A search strategy supported in `neurosym.search`
        :param loss_callback: Callable for the loss function used during training.
            Defaults to classification MSE loss.
        """
        self.dsl = dsl
        self.type_env = type_env
        self.neural_dsl = NeuralDSL.from_dsl(dsl=self.dsl, modules=neural_modules)
        self.search_strategy = search_strategy
        self.loss_callback = loss_callback
        self._is_registered = True
        self.validation_params = validation_params

    def fit(
        self,
        datamodule: pl.LightningDataModule,
        program_signature: str,
        n_programs: int = 1,  # type: ignore
        validation_max_epochs: int = 2000,
    ):
        """
        Fits the NEAR model to the provided data.

        :param datamodule: Data module containing the training and validation data.
        :param program_signature: Type signature of the program to be synthesized.
        :param n_programs: Number of programs to synthesize.
        :return: A list of `n_programs` number of trained estimators.
        """
        sexprs = self._search(datamodule, program_signature, n_programs)

        self.programs = [
            self.train_program(sexpr, datamodule) for (sexpr, cost) in sexprs
        ]

        return self.programs

    def _search(self, datamodule, program_signature, n_programs):
        if not self._is_registered:
            raise NameError(
                "Search Parameters not available. Call `register_search_params` first!"
            )

<<<<<<< HEAD
        validation_params = dict(
            trainer_cfg=self._trainer_config(datamodule),
            neural_dsl=self.neural_dsl,
            datamodule=datamodule,
            enable_model_summary=False,
            progress_by_epoch=False,
            accelerator=self.accelerator,
        )
        validation_params.update(self.validation_params)

        validation_cost = self._get_validator(**validation_params)
=======
        validation_cost = self._get_validator(datamodule, **self.validation_params)
>>>>>>> 91dedae0

        g = near_graph(
            self.neural_dsl,
            parse_type(
                s=program_signature,
                env=self.type_env,
            ),
            is_goal=self.neural_dsl.program_has_no_holes,
            max_depth=self.max_depth,
        )

        iterator = self.search_strategy(g, validation_cost, max_depth=self.max_depth)

        sexprs = []
        try:
            while len(sexprs) < n_programs:
                node = next(iterator)
                self._is_fitted = True
                cost = validation_cost(node)
                sexprs.append((node.program, cost))

        except StopIteration as exc:
            if (not self._is_fitted) or (len(sexprs) == 0):
                raise StopIteration(
                    "No symbolic program found! Check logs and hyperparameters!"
                ) from exc

        sexprs = sorted(sexprs, key=lambda x: x[1])
        for i, (sexpr, cost) in enumerate(sexprs):
            log(f"({i}) Cost: {cost:.4f}, {render_s_expression(sexpr)}")
        return sexprs

<<<<<<< HEAD
    def _get_validator(self, datamodule, **kwargs):
        validation_params = dict(
            trainer_cfg=self._trainer_config(datamodule),
            neural_dsl=self.neural_dsl,
            datamodule=datamodule,
            enable_model_summary=False,
            progress_by_epoch=False,
            accelerator=self.accelerator,
        )
        validation_params.update(**kwargs)
=======
        self.programs = [
            self.train_program(sexpr, datamodule, max_epochs=validation_max_epochs)
            for (sexpr, cost) in sexprs
        ]
>>>>>>> 91dedae0

        validation_cost = ValidationCost(**validation_params)
        return validation_cost

    def _get_validator(self, datamodule, **kwargs):
        validation_params = dict(
            trainer_cfg=self._trainer_config(datamodule),
            neural_dsl=self.neural_dsl,
            datamodule=datamodule,
            enable_model_summary=False,
            progress_by_epoch=False,
            accelerator=self.accelerator,
        )
        validation_params.update(**kwargs)

        validation_cost = ValidationCost(**validation_params)
        return validation_cost

    def train_program(
        self,
        program: SExpression,
        datamodule: pl.LightningDataModule,  # type: ignore
        max_epochs: int,
        **kwargs,
    ):
        """
        Trains a program on the provided data.

        :param program: The symbolic expression representing the program to train.
        :param datamodule: Data module containing the training and validation data.
        :return: Trained TorchProgramModule.
        """
        log(f"Validating {render_s_expression(program)}")
<<<<<<< HEAD
        trainer_params = dict(self.validation_params.items())
=======
        module = TorchProgramModule(dsl=self.neural_dsl, program=program)
        pl_model = NEARTrainer(module, config=self._trainer_config(datamodule))
        trainer_params = dict(
            max_epochs=max_epochs,
            devices="auto",
            accelerator=self.accelerator,
            enable_checkpointing=False,
            enable_model_summary=False,
            enable_progress_bar=False,
            logger=False,
            deterministic=True,
        )
>>>>>>> 91dedae0
        trainer_params.update(**kwargs)
        module, _ = self._get_validator(datamodule, **trainer_params).run_training(program)
        # log(f"Validating {render_s_expression(program)}")
        # module = TorchProgramModule(dsl=self.neural_dsl, program=program)
        # pl_model = NEARTrainer(module, config=self._trainer_config(datamodule))
        # trainer_params = dict(
        #     max_epochs=2000,
        #     devices="auto",
        #     accelerator=self.accelerator,
        #     enable_checkpointing=False,
        #     enable_model_summary=False,
        #     enable_progress_bar=False,
        #     logger=False,
        #     deterministic=True,
        # )
        # trainer_params.update(**kwargs)
        # print({k: v for k, v in sorted(trainer_params.items())})
        # trainer = pl.Trainer(**trainer_params)

        # trainer.fit(
        #     pl_model, datamodule.train_dataloader(), datamodule.val_dataloader()
        # )
        return module

    def predict(self, X: np.ndarray):
        """
        Makes predictions using the fitted programs.

        :param X: Input data as a NumPy array.
        :return: List of predictions from each fitted program.
        """
        if not self._is_fitted:
            raise NotFittedError(
                "No fitted program found! Call 'fit' with appropriate arguments before using this program."
            )

        with torch.no_grad():
            pred = [program(torch.tensor(X)).cpu().numpy() for program in self.programs]
        return pred

    def _trainer_config(self, datamodule: pl.LightningDataModule) -> NEARTrainerConfig:
        return NEARTrainerConfig(
            lr=self.lr,
            max_seq_len=self.max_seq_len,
            n_epochs=self.n_epochs,
            num_labels=self.output_dim,
            train_steps=len(datamodule.train),
            loss_callback=self.loss_callback,
        )<|MERGE_RESOLUTION|>--- conflicted
+++ resolved
@@ -128,7 +128,6 @@
                 "Search Parameters not available. Call `register_search_params` first!"
             )
 
-<<<<<<< HEAD
         validation_params = dict(
             trainer_cfg=self._trainer_config(datamodule),
             neural_dsl=self.neural_dsl,
@@ -140,9 +139,6 @@
         validation_params.update(self.validation_params)
 
         validation_cost = self._get_validator(**validation_params)
-=======
-        validation_cost = self._get_validator(datamodule, **self.validation_params)
->>>>>>> 91dedae0
 
         g = near_graph(
             self.neural_dsl,
@@ -175,7 +171,6 @@
             log(f"({i}) Cost: {cost:.4f}, {render_s_expression(sexpr)}")
         return sexprs
 
-<<<<<<< HEAD
     def _get_validator(self, datamodule, **kwargs):
         validation_params = dict(
             trainer_cfg=self._trainer_config(datamodule),
@@ -186,12 +181,6 @@
             accelerator=self.accelerator,
         )
         validation_params.update(**kwargs)
-=======
-        self.programs = [
-            self.train_program(sexpr, datamodule, max_epochs=validation_max_epochs)
-            for (sexpr, cost) in sexprs
-        ]
->>>>>>> 91dedae0
 
         validation_cost = ValidationCost(**validation_params)
         return validation_cost
@@ -225,22 +214,7 @@
         :return: Trained TorchProgramModule.
         """
         log(f"Validating {render_s_expression(program)}")
-<<<<<<< HEAD
         trainer_params = dict(self.validation_params.items())
-=======
-        module = TorchProgramModule(dsl=self.neural_dsl, program=program)
-        pl_model = NEARTrainer(module, config=self._trainer_config(datamodule))
-        trainer_params = dict(
-            max_epochs=max_epochs,
-            devices="auto",
-            accelerator=self.accelerator,
-            enable_checkpointing=False,
-            enable_model_summary=False,
-            enable_progress_bar=False,
-            logger=False,
-            deterministic=True,
-        )
->>>>>>> 91dedae0
         trainer_params.update(**kwargs)
         module, _ = self._get_validator(datamodule, **trainer_params).run_training(program)
         # log(f"Validating {render_s_expression(program)}")
