--- conflicted
+++ resolved
@@ -14,11 +14,7 @@
 from neurosym.examples.near.neural_hole_filler import NeuralHoleFiller
 from neurosym.examples.near.search_graph import validated_near_graph
 from neurosym.examples.near.validation import default_near_cost
-<<<<<<< HEAD
-from neurosym.programs.s_expression import SExpression
-=======
 from neurosym.search_graph.dsl_search_node import DSLSearchNode
->>>>>>> adced748
 from neurosym.types.type_string_repr import TypeDefiner, parse_type
 from neurosym.utils.imports import import_pytorch_lightning
 
@@ -73,13 +69,7 @@
             [torch.Tensor, torch.Tensor], torch.Tensor
         ] = classification_mse_loss,
         validation_params: dict = frozendict(),
-<<<<<<< HEAD
-        is_goal: Callable[
-            [pl.LightningDataModule, DSL, SExpression], bool
-        ] = lambda _: True,
-=======
         is_goal: Callable[[DSLSearchNode], bool] = lambda _: True,
->>>>>>> adced748
     ):
         """
         Registers the parameters for the program search.
