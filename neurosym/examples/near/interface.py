--- conflicted
+++ resolved
@@ -128,11 +128,7 @@
             validation_epochs=validation_max_epochs,
         )
 
-<<<<<<< HEAD
-        iterator = self.search_strategy(g, max_iterations=max_iterations)
-=======
         iterator = self.search_strategy(g)
->>>>>>> 2e9ef0ec
 
         sexprs = list(itertools.islice(iterator, n_programs))
         return sexprs
