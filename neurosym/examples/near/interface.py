import itertools
from types import NoneType
from typing import Callable, Union

import torch
from frozendict import frozendict

from neurosym.dsl.dsl import DSL
from neurosym.examples.near.methods.near_example_trainer import (
    NEARTrainerConfig,
    classification_mse_loss,
)
from neurosym.examples.near.neural_dsl import NeuralDSL
from neurosym.examples.near.neural_hole_filler import NeuralHoleFiller
from neurosym.examples.near.search_graph import validated_near_graph
from neurosym.examples.near.validation import ValidationCost
from neurosym.types.type_string_repr import TypeDefiner, parse_type
from neurosym.utils.imports import import_pytorch_lightning

pl = import_pytorch_lightning()


class NEAR:
    """
    A scikit-learn like interface to interact with NEAR.

    This isn't a 'true' sklearn program because we use Pytorch Lightning underneath the hood.
    """

    def __init__(
        self,
        max_depth: int,
        lr: float = 1e-4,
        n_epochs: int = 10,
        accelerator: str = "cpu",
    ):
        """
        Instantiate the NEAR interface.

        :param input_dim: Dimensionality of the input features.
        :param output_dim: Dimensionality of the output predictions.
        :param max_depth: Maximum depth of the search graph.
        :param lr: Learning rate.
        :param n_epochs: Number of epochs for training.
        :param accelerator: Accelerator to use for training ('cpu' / 'cuda' / etc.).
        """
        self.lr = lr
        self.n_epochs = n_epochs
        self.max_depth = max_depth
        self.accelerator = accelerator
        self.dsl = None
        self.type_env = None
        self.neural_dsl = None
        self.loss_callback = None
        self.search_strategy = None

        self._is_registered = False
        self.validation_params = None

    def register_search_params(
        self,
        dsl: DSL,
        type_env: TypeDefiner,
        neural_hole_filler: NeuralHoleFiller,
        search_strategy: Callable,
        loss_callback: Callable[
            [torch.Tensor, torch.Tensor], torch.Tensor
        ] = classification_mse_loss,
        validation_params: dict = frozendict(),
    ):
        """
        Registers the parameters for the program search.

        :param dsl: The domain-specific language.
        :param type_env: Type environment.
        :param neural_hole_filler: Neural modules to fill holes in partial programs.
        :param search_strategy: A search strategy supported in `neurosym.search`
        :param loss_callback: Callable for the loss function used during training.
            Defaults to classification MSE loss.
        """
        self.dsl = dsl
        self.type_env = type_env
        self.neural_dsl = NeuralDSL.from_dsl(
            dsl=self.dsl, neural_hole_filler=neural_hole_filler
        )
        self.search_strategy = search_strategy
        self.loss_callback = loss_callback
        self._is_registered = True
        self.validation_params = validation_params

    def fit(
        self,
        datamodule: pl.LightningDataModule,
        program_signature: str,
        n_programs: int = 1,  # type: ignore
        validation_max_epochs: int = 2000,
        max_iterations: Union[int, NoneType] = None,
    ):
        """
        Fits the NEAR model to the provided data.

        :param datamodule: Data module containing the training and validation data.
        :param program_signature: Type signature of the program to be synthesized.
        :param n_programs: Number of programs to synthesize.
        :param validation_max_epochs: Maximum number of epochs for validation.
        :param max_iterations: Maximum number of iterations for the search.

        :return: A list of `n_programs` number of trained estimators.
        """
        validation_cost = self._get_validator(datamodule)

        if not self._is_registered:
            raise NameError(
                "Search Parameters not available. Call `register_search_params` first!"
            )

        g = validated_near_graph(
            self.neural_dsl,
            parse_type(
                s=program_signature,
                env=self.type_env,
            ),
            is_goal=lambda _: True,
            max_depth=self.max_depth,
            cost=validation_cost,
            validation_epochs=validation_max_epochs,
        )

        iterator = self.search_strategy(
            g, max_depth=self.max_depth, max_iterations=max_iterations
        )

<<<<<<< HEAD
        sexprs = []
        try:
            while len(sexprs) < n_programs:
                node = next(iterator)
                self._is_fitted = True
                cost = validation_cost(node)
                if cost == validation_cost.error_loss:
                    continue
                sexprs.append((node.program, cost))

        except StopIteration as exc:
            if (not self._is_fitted) or (len(sexprs) == 0):
                raise StopIteration(
                    "No symbolic program found! Check logs and hyperparameters!"
                ) from exc

        sexprs = sorted(sexprs, key=lambda x: x[1])
        for i, (sexpr, cost) in enumerate(sexprs):
            log(f"({i}) Cost: {cost:.4f}, {render_s_expression(sexpr)}")
=======
        sexprs = list(itertools.islice(iterator, n_programs))
>>>>>>> ff29b334
        return sexprs

    def _get_validator(self, datamodule):

        validation_cost = ValidationCost(
            trainer_cfg=self._trainer_config(),
            neural_dsl=self.neural_dsl,
            datamodule=datamodule,
            **self.validation_params,
        )
        return validation_cost

    def _trainer_config(self) -> NEARTrainerConfig:
        return NEARTrainerConfig(
            lr=self.lr,
            n_epochs=self.n_epochs,
            loss_callback=self.loss_callback,
            accelerator=self.accelerator,
        )<|MERGE_RESOLUTION|>--- conflicted
+++ resolved
@@ -130,29 +130,7 @@
             g, max_depth=self.max_depth, max_iterations=max_iterations
         )
 
-<<<<<<< HEAD
-        sexprs = []
-        try:
-            while len(sexprs) < n_programs:
-                node = next(iterator)
-                self._is_fitted = True
-                cost = validation_cost(node)
-                if cost == validation_cost.error_loss:
-                    continue
-                sexprs.append((node.program, cost))
-
-        except StopIteration as exc:
-            if (not self._is_fitted) or (len(sexprs) == 0):
-                raise StopIteration(
-                    "No symbolic program found! Check logs and hyperparameters!"
-                ) from exc
-
-        sexprs = sorted(sexprs, key=lambda x: x[1])
-        for i, (sexpr, cost) in enumerate(sexprs):
-            log(f"({i}) Cost: {cost:.4f}, {render_s_expression(sexpr)}")
-=======
         sexprs = list(itertools.islice(iterator, n_programs))
->>>>>>> ff29b334
         return sexprs
 
     def _get_validator(self, datamodule):
