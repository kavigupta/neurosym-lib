--- conflicted
+++ resolved
@@ -12,17 +12,10 @@
     classification_mse_loss,
 )
 from neurosym.examples.near.neural_dsl import NeuralDSL
-<<<<<<< HEAD
-from neurosym.examples.near.search_graph import near_graph
-from neurosym.examples.near.validation import ValidationCost
-from neurosym.programs.s_expression import SExpression
-from neurosym.programs.s_expression_render import render_s_expression
-=======
 from neurosym.examples.near.neural_hole_filler import NeuralHoleFiller
 from neurosym.examples.near.search_graph import validated_near_graph
 from neurosym.examples.near.validation import default_near_cost
 from neurosym.search_graph.dsl_search_node import DSLSearchNode
->>>>>>> 083390dc
 from neurosym.types.type_string_repr import TypeDefiner, parse_type
 from neurosym.utils.imports import import_pytorch_lightning
 from neurosym.utils.logging import log
@@ -156,11 +149,7 @@
                 s=program_signature,
                 env=self.type_env,
             ),
-<<<<<<< HEAD
-            is_goal=self.neural_dsl.program_has_no_holes,
-=======
             is_goal=self.is_goal,
->>>>>>> 083390dc
             max_depth=self.max_depth,
         )
 
