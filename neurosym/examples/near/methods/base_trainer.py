--- conflicted
+++ resolved
@@ -1,36 +1,11 @@
 import torch
-<<<<<<< HEAD
-from sklearn.metrics import f1_score, hamming_loss
-from torch import nn
-=======
->>>>>>> 9b7ef227
 
 from neurosym.utils.imports import import_pytorch_lightning
 
 pl = import_pytorch_lightning()
 
 
-<<<<<<< HEAD
-@dataclass
-class BaseTrainerConfig:
-    lr: float = 1e-4
-    weight_decay: float = 0.0
-    n_epochs: int = 10
-    train_steps: int = -1  # Set programmaticaly
-    seed: int = 44
-    evaluate: bool = True
-    resume: str = ""
-    scheduler: str = "cosine"
-    sav_dir: str = "data/shapeworldonly_checkpoints"
-    _filter_param_list: Tuple[str] = ()
-    scheduler: str = "cosine"
-    optimizer: str = torch.optim.Adam
-
-
-class BaseTrainer(L.LightningModule):
-=======
 def schedule_optimizer(optimizer, scheduler_type, train_steps, n_epochs):
->>>>>>> 9b7ef227
     """
     Schedules the optimizer based on the scheduler_type.
 
@@ -93,4 +68,10 @@
             factor = 0.01
         return factor
 
-    return f+    return f
+
+
+class TrainingError(Exception):
+    """
+    Raised when training fails.
+    """