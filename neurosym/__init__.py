--- conflicted
+++ resolved
@@ -105,16 +105,9 @@
     render_s_expression,
     symbols_for_program,
 )
-<<<<<<< HEAD
-from .programs.hole import all_holes
-from .search_graph.dsl_search_graph import DSLSearchGraph
-from .search_graph.hole_set_chooser import ChooseFirst
-from .search_graph.metadata_computer import NoMetadataComputer
-=======
 from .search_graph.dsl_search_graph import DSLSearchGraph, SearchGraph
 from .search_graph.hole_set_chooser import ChooseAll, ChooseFirst, HoleSetChooser
 from .search_graph.metadata_computer import MetadataComputer, NoMetadataComputer
->>>>>>> 9b7ef227
 from .types.type import (
     ArrowType,
     AtomicType,
