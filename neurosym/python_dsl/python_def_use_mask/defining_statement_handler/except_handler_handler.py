from typing import Callable, Tuple

from neurosym.program_dist.tree_distribution.preorder_mask.undos import chain_undos

from ..handler import ConstructHandler, Handler


class ExceptHandlerHandler(ConstructHandler):
    """
    Handles an exception statement, which defines a name in the except block.
    """

    name = "ExceptHandler~EH"

    def on_child_enter(
        self, position: int, symbol: int
    ) -> Tuple[Handler, Callable[[], None]]:
        undos = []
        if self.is_defining(position):
            if self.mask.id_to_name(symbol) != "const-None~NullableName":
                self.defined_production_idxs.append(symbol)
                undos.append(self.defined_production_idxs.pop)
        undos.append(super().on_child_enter(position, symbol))
        return chain_undos(undos)

<<<<<<< HEAD
    def on_child_exit(
        self, position: int, symbol: int, child: Handler
    ) -> Callable[[], None]:
        return super().on_child_exit(position, symbol, child)

=======
>>>>>>> 6c0f83f6
    def is_defining(self, position: int) -> bool:
        return position == self.child_fields["name"]<|MERGE_RESOLUTION|>--- conflicted
+++ resolved
@@ -23,13 +23,5 @@
         undos.append(super().on_child_enter(position, symbol))
         return chain_undos(undos)
 
-<<<<<<< HEAD
-    def on_child_exit(
-        self, position: int, symbol: int, child: Handler
-    ) -> Callable[[], None]:
-        return super().on_child_exit(position, symbol, child)
-
-=======
->>>>>>> 6c0f83f6
     def is_defining(self, position: int) -> bool:
         return position == self.child_fields["name"]