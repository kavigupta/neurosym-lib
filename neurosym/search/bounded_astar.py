--- conflicted
+++ resolved
@@ -1,11 +1,6 @@
 import heapq
 from dataclasses import dataclass, field
-<<<<<<< HEAD
-from types import NoneType
-from typing import Iterable, TypeVar, Union
-=======
 from typing import Iterable, Optional, TypeVar
->>>>>>> 58f6d9ad
 
 from neurosym.programs.s_expression import SExpression
 from neurosym.search_graph.search_graph import SearchGraph
@@ -26,31 +21,6 @@
 
     :raises AssertionError: If `max_depth` is not greater than 0.
     """
-<<<<<<< HEAD
-    assert max_depth > 0
-    assert frontier_capacity >= 0
-    visited = set()
-    fringe = []
-
-    def add_to_fringe(node, depth):
-        cost = g.cost(node)
-        heapq.heappush(fringe, BoundedAStarNode(cost, node, depth))
-
-    add_to_fringe(g.initial_node(), 0)
-    iterations = 0
-    while fringe:
-        fringe_var = heapq.heappop(fringe)
-        node, depth = fringe_var.node, fringe_var.depth
-        if node in visited or depth > max_depth:
-            continue
-        visited.add(node)
-        yield from g.yield_goal_node(node)
-        for child in g.expand_node(node):
-            add_to_fringe(child, depth + 1)
-        iterations += 1
-        if max_iterations is not None and iterations >= max_iterations:
-            break
-=======
 
     def __init__(self, max_depth: int, max_iterations: Optional[int] = None):
         assert max_depth > 0
@@ -79,7 +49,6 @@
             iterations += 1
             if self.max_iterations is not None and iterations >= self.max_iterations:
                 break
->>>>>>> 58f6d9ad
 
 
 @dataclass(order=True)
