--- conflicted
+++ resolved
@@ -1,11 +1,6 @@
 from dataclasses import dataclass, field
-<<<<<<< HEAD
-from types import NoneType
-from typing import Iterable, TypeVar, Union
 import heapq
-=======
 from typing import Iterable, Optional, TypeVar
->>>>>>> a87151cd
 
 from neurosym.programs.s_expression import SExpression
 from neurosym.search_graph.search_graph import SearchGraph
@@ -15,19 +10,11 @@
 X = TypeVar("X")
 
 
-<<<<<<< HEAD
-def bounded_astar(
-    g: SearchGraph[X], max_depth: int, max_iterations: Union[int, NoneType] = None, frontier_capacity: int = 0
-) -> Iterable[X]:
-=======
 class BoundedAStar(SearchStrategy):
->>>>>>> a87151cd
     """
     Performs a bounded a-star search on the given search graph, yielding each goal node in
     the order it was visited. See ``AStar`` for more details.
 
-<<<<<<< HEAD
-    :param g: Search graph to search over
     :param max_depth: Maximum depth to search to.
     :param max_iterations: Maximum number of iterations to perform. If None, no limit is applied.
     :param frontier_capacity: Maximum number of nodes to keep in the fringe. If 0, no limit is applied.
@@ -35,50 +22,26 @@
 
     :raises AssertionError: If `max_depth` is not greater than 0.
     """
-    assert max_depth > 0
-    visited = set()
-    fringe = []
 
-    def add_to_fringe(node, depth):
-        cost = g.cost(node)
-        heapq.heappush(fringe, BoundedAStarNode(cost, node, depth))
-
-    add_to_fringe(g.initial_node(), 0)
-    iterations = 0
-    while fringe:
-        fringe_var = heapq.heappop(fringe)
-        node, depth = fringe_var.node, fringe_var.depth
-        if node in visited or depth > max_depth:
-            continue
-        visited.add(node)
-        yield from g.yield_goal_node(node)
-        for child in g.expand_node(node):
-            add_to_fringe(child, depth + 1)
-        iterations += 1
-        if max_iterations is not None and iterations >= max_iterations:
-            break
-=======
-    :param max_depth: Maximum depth to search to.
-    :param max_iterations: Maximum number of iterations to perform. Defaults to None
-        (infinity).
-    """
-
-    def __init__(self, max_depth: int, max_iterations: Optional[int] = None):
+    def __init__(self, max_depth: int, max_iterations: Optional[int] = None, frontier_capacity: int = 0):
         assert max_depth > 0
         self.max_depth = max_depth
         self.max_iterations = max_iterations
+        self.frontier_capacity = frontier_capacity
+    
 
     def search(self, graph: SearchGraph[X]) -> Iterable[X]:
         visited = set()
-        fringe = queue.PriorityQueue()
+        fringe = []
 
         def add_to_fringe(node, depth):
-            fringe.put(_BoundedAStarNode(graph.cost(node), node, depth))
+            cost = graph.cost(node)
+            heapq.heappush(fringe, _BoundedAStarNode(cost, node, depth))
 
         add_to_fringe(graph.initial_node(), 0)
         iterations = 0
-        while not fringe.empty():
-            fringe_var = fringe.get()
+        while fringe:
+            fringe_var = heapq.heappop(fringe)
             node, depth = fringe_var.node, fringe_var.depth
             if node in visited or depth > self.max_depth:
                 continue
@@ -89,7 +52,6 @@
             iterations += 1
             if self.max_iterations is not None and iterations >= self.max_iterations:
                 break
->>>>>>> a87151cd
 
 
 @dataclass(order=True)
