{
 "cells": [
  {
   "cell_type": "markdown",
   "metadata": {},
   "source": [
    "# Neurosymbolic Software Tutorial - NEAR Bouncing Ball\n",
    "\n",
    "<a target=\"_blank\" href=\"https://colab.research.google.com/github/kavigupta/neurosym-lib/blob/main/tutorial/bouncing_ball_exercise_skeleton.ipynb\">\n",
    "  <img src=\"https://colab.research.google.com/assets/colab-badge.svg\" alt=\"Open In Colab\"/>\n",
    "</a>\n",
    "\n",
    "## Instruction\n",
    "- Navigating this notebook on Google Colab: There will be text blocks and code blocks throughout the notebook. The text blocks, such as this one, will contain instructions and questions for you to consider. The code blocks, such as the one below, will contain executible code. Sometimes you will have to modify the code blocks following the instructions in the text blocks. You can run the code block by either pressing control/cmd + enter or by clicking the arrow on left-hand side.\n",
    "- Saving Work: If you wish to save your work in this .ipynb, we recommend downloading the compressed repository from GitHub, unzipping it, uploading it to Google Drive, and opening this notebook from within Google Drive.\n",
    "\n",
    "## Notebook\n",
    "\n",
    "In this notebook, you will construct a DSL to simulate a bouncing ball"
   ]
  },
  {
   "cell_type": "code",
   "execution_count": 1,
   "metadata": {},
   "outputs": [],
   "source": [
    "%load_ext autoreload\n",
    "%autoreload 2\n",
    "%matplotlib inline\n",
    "\n",
    "import logging\n",
    "import os\n",
    "\n",
    "import numpy as np\n",
    "import matplotlib.pyplot as plt\n",
    "import torch\n",
    "import torch.nn as nn\n",
    "\n",
    "import neurosym as ns\n",
    "from neurosym.examples import near\n",
    "\n",
    "pl = ns.import_pytorch_lightning()\n"
   ]
  },
  {
   "cell_type": "code",
   "execution_count": 2,
   "metadata": {},
   "outputs": [],
   "source": [
    "torch.manual_seed(0)\n",
    "np.random.seed(0)"
   ]
  },
  {
   "cell_type": "markdown",
   "metadata": {},
   "source": [
    "## Data\n",
    "\n",
    "We then load and plot some bouncing ball trajectories. Note that these trajectories are represented as a list `[x, y, vx, vy]`"
   ]
  },
  {
   "cell_type": "code",
   "execution_count": 3,
   "metadata": {},
   "outputs": [],
   "source": [
    "dataset_factory = lambda train_seed: ns.DatasetWrapper(\n",
    "    ns.DatasetFromNpy(\n",
    "        f\"bouncing_ball_exercise/data/bounce_example/train_ex_data.npy\",\n",
    "        f\"bouncing_ball_exercise/data/bounce_example/train_ex_labels.npy\",\n",
    "        train_seed,\n",
    "    ),\n",
    "    ns.DatasetFromNpy(\n",
    "        f\"bouncing_ball_exercise/data/bounce_example/test_ex_data.npy\",\n",
    "        f\"bouncing_ball_exercise/data/bounce_example/test_ex_labels.npy\",\n",
    "        None,\n",
    "    ),\n",
    "    batch_size=200,\n",
    ")\n",
    "datamodule = dataset_factory(42)"
   ]
  },
  {
   "cell_type": "code",
   "execution_count": 4,
   "metadata": {},
   "outputs": [],
   "source": [
    "def plot_trajectory(trajectory, color):\n",
    "    plt.scatter(trajectory[:, 0], trajectory[:, 1], marker=\"o\", color=color)\n",
    "    plt.plot(trajectory[:, 0], trajectory[:, 1], alpha=0.2, color=color)\n",
    "    plt.xlim(-5, 10)\n",
    "    plt.ylim(-5, 7)\n",
    "    plt.grid(True)"
   ]
  },
  {
   "cell_type": "code",
   "execution_count": 5,
   "metadata": {},
   "outputs": [],
   "source": [
    "for i in range(3):\n",
    "    plot_trajectory(datamodule.train.inputs[i], f\"C{i}\")"
   ]
  },
  {
   "cell_type": "code",
   "execution_count": 6,
   "metadata": {},
   "outputs": [],
   "source": [
    "print(\"input[0] :\", datamodule.train.inputs[i, 0])\n",
    "print(\"output[0]:\", datamodule.train.outputs[i, 0])"
   ]
  },
  {
   "cell_type": "markdown",
   "metadata": {},
   "source": [
    "## Exercise: DSL\n",
    "\n",
    "Fill in the `bounce_dsl` to parameterize the space of functions that could represent the trajectories of bouncing balls."
   ]
  },
  {
   "cell_type": "code",
   "execution_count": 7,
   "metadata": {},
   "outputs": [],
   "source": [
    "def bounce_dsl():\n",
    "    L = 4\n",
    "    O = 4\n",
    "    dslf = ns.DSLFactory(L=L, O=O, max_overall_depth=5)\n",
    "    \"YOUR CODE HERE\"\n",
    "    dslf.prune_to(\"[$fL] -> [$fL]\")\n",
    "    return dslf.finalize()"
   ]
  },
  {
   "cell_type": "code",
   "execution_count": 8,
   "metadata": {},
   "outputs": [],
   "source": [
    "dsl = bounce_dsl()"
   ]
  },
  {
   "cell_type": "markdown",
   "metadata": {},
   "source": [
    "### DSL Printout\n",
    "\n",
    "See your DSL printed below, and ensure it is what you would expect"
   ]
  },
  {
   "cell_type": "code",
   "execution_count": 9,
   "metadata": {},
   "outputs": [],
   "source": [
    "print(dsl.render())"
   ]
  },
  {
   "cell_type": "markdown",
   "metadata": {},
   "source": [
    "### Setting up Neural DSL"
   ]
  },
  {
   "cell_type": "code",
   "execution_count": 10,
   "metadata": {},
   "outputs": [],
   "source": [
    "input_dim, output_dim = 4, 4\n",
    "max_depth = 16"
   ]
  },
  {
   "cell_type": "code",
   "execution_count": 11,
   "metadata": {},
   "outputs": [],
   "source": [
    "t = ns.TypeDefiner(L=input_dim, O=output_dim)\n",
    "t.typedef(\"fL\", \"{f, $L}\")\n",
    "neural_modules = {\n",
    "        **near.create_modules(\n",
    "            \"mlp\",\n",
    "            [t(\"($fL) -> $fL\")],\n",
    "            near.mlp_factory(hidden_size=10),\n",
    "        ),\n",
    "        **near.create_modules(\n",
    "            \"rnn_seq2seq\",\n",
    "            [t(\"([$fL]) -> [$fL]\")],\n",
    "            near.rnn_factory_seq2seq(hidden_size=10),\n",
    "        ),\n",
    "    }"
   ]
  },
  {
   "cell_type": "code",
   "execution_count": 12,
   "metadata": {},
   "outputs": [],
   "source": [
    "interface = near.NEAR(\n",
    "    input_dim=input_dim,\n",
    "    output_dim=output_dim,\n",
    "    max_depth=max_depth,\n",
    "    lr=5e-3,\n",
    "    max_seq_len=300,\n",
    "    n_epochs=100,\n",
    "    accelerator=\"cpu\",\n",
    ")\n",
    "interface.register_search_params(\n",
    "    dsl=dsl,\n",
    "    type_env=t,\n",
    "    neural_modules=neural_modules,\n",
    "    search_strategy=ns.search.bounded_astar,\n",
    "    loss_callback=torch.nn.functional.mse_loss,\n",
    "    validation_params=dict(\n",
    "        enable_progress_bar=False,\n",
    "        enable_model_summary=False,\n",
    "        progress_by_epoch=True,\n",
    "    )\n",
    ")"
   ]
  },
  {
   "cell_type": "markdown",
   "metadata": {},
   "source": [
    "### Run NEAR"
   ]
  },
  {
   "cell_type": "code",
<<<<<<< HEAD
   "execution_count": 11,
=======
   "execution_count": 13,
>>>>>>> 7acbc026
   "metadata": {
    "scrolled": true
   },
   "outputs": [],
   "source": [
    "best_programs = interface.fit(\n",
    "    datamodule=datamodule,\n",
    "    program_signature=\"([{f, $L}]) -> [{f, $O}]\",\n",
    "    n_programs=4,\n",
    "    validation_max_epochs=4000,\n",
    ")"
   ]
  },
  {
   "cell_type": "markdown",
   "metadata": {},
   "source": [
    "### Top 3 Programs\n",
    "\n",
    "The code below assumes you found some top 3 programs and stored them in the best_program_nodes variable."
   ]
  },
  {
   "cell_type": "markdown",
   "metadata": {},
   "source": [
    "The function below is set up to further fine tune the program, test it, and return a set of values produced by it."
   ]
  },
  {
   "cell_type": "code",
   "execution_count": 14,
   "metadata": {},
   "outputs": [],
   "source": [
    "def program_to_trajectory(best_program):\n",
    "    T = 100\n",
    "    path = np.zeros((T, 4))\n",
    "    X = torch.tensor(\n",
    "        np.array([0.21413583, 4.4062634, 3.4344807, 0.12440437]), dtype=torch.float32\n",
    "    )\n",
    "    for t in range(T):\n",
    "        path[t, :] = X.detach().numpy()\n",
    "        Y = best_program(X.unsqueeze(0), environment=[]).squeeze(0)\n",
    "        X = Y\n",
    "    return path"
   ]
  },
  {
   "cell_type": "code",
   "execution_count": 15,
   "metadata": {},
   "outputs": [],
   "source": [
    "trajectories = [program_to_trajectory(prog) for prog in best_programs]"
   ]
  },
  {
   "cell_type": "markdown",
   "metadata": {},
   "source": [
    "## Plotting Trajectories"
   ]
  },
  {
   "cell_type": "code",
   "execution_count": 16,
   "metadata": {},
   "outputs": [],
   "source": [
    "plt.figure(figsize=(8, 8))\n",
    "\n",
    "for i, trajectory in enumerate(trajectories):\n",
    "    plot_trajectory(trajectory, f\"C{i}\")\n",
    "plot_trajectory(datamodule.train.inputs[0], \"black\")\n",
    "\n",
    "plt.title(\"Bouncing ball (ground truth in black)\")\n",
    "plt.show()\n"
   ]
  }
 ],
 "metadata": {
  "kernelspec": {
   "display_name": "Python 3",
   "language": "python",
   "name": "python3"
  },
  "language_info": {
   "codemirror_mode": {
    "name": "ipython",
    "version": 3
   },
   "file_extension": ".py",
   "mimetype": "text/x-python",
   "name": "python",
   "nbconvert_exporter": "python",
   "pygments_lexer": "ipython3",
   "version": "3.11.7"
  }
 },
 "nbformat": 4,
 "nbformat_minor": 4
}<|MERGE_RESOLUTION|>--- conflicted
+++ resolved
@@ -246,11 +246,7 @@
   },
   {
    "cell_type": "code",
-<<<<<<< HEAD
    "execution_count": 11,
-=======
-   "execution_count": 13,
->>>>>>> 7acbc026
    "metadata": {
     "scrolled": true
    },
