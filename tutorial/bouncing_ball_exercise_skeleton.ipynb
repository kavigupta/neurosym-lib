{
 "cells": [
  {
   "cell_type": "markdown",
   "metadata": {},
   "source": [
    "# Neurosymbolic Software Tutorial - NEAR Bouncing Ball\n",
    "\n",
    "<a target=\"_blank\" href=\"https://colab.research.google.com/github/kavigupta/neurosym-lib/blob/main/tutorial/bouncing_ball_exercise_skeleton.ipynb\">\n",
    "  <img src=\"https://colab.research.google.com/assets/colab-badge.svg\" alt=\"Open In Colab\"/>\n",
    "</a>\n",
    "\n",
    "## Instruction\n",
    "- Navigating this notebook on Google Colab: There will be text blocks and code blocks throughout the notebook. The text blocks, such as this one, will contain instructions and questions for you to consider. The code blocks, such as the one below, will contain executible code. Sometimes you will have to modify the code blocks following the instructions in the text blocks. You can run the code block by either pressing control/cmd + enter or by clicking the arrow on left-hand side.\n",
    "- Saving Work: If you wish to save your work in this .ipynb, we recommend downloading the compressed repository from GitHub, unzipping it, uploading it to Google Drive, and opening this notebook from within Google Drive.\n",
    "\n",
    "## Notebook\n",
    "\n",
    "In this notebook, you will construct a DSL to simulate a bouncing ball"
   ]
  },
  {
   "cell_type": "code",
   "execution_count": 1,
   "metadata": {},
   "outputs": [],
   "source": [
    "%load_ext autoreload\n",
    "%autoreload 2\n",
    "%matplotlib inline\n",
    "\n",
    "import logging\n",
    "import os\n",
    "\n",
    "import numpy as np\n",
    "import matplotlib.pyplot as plt\n",
    "import torch\n",
    "import torch.nn as nn\n",
    "\n",
    "import neurosym as ns\n",
    "from neurosym.examples import near\n",
    "\n",
    "pl = ns.import_pytorch_lightning()\n"
   ]
  },
  {
   "cell_type": "code",
   "execution_count": 2,
   "metadata": {},
   "outputs": [],
   "source": [
    "torch.manual_seed(0)\n",
    "np.random.seed(0)"
   ]
  },
  {
   "cell_type": "markdown",
   "metadata": {},
   "source": [
    "## Data\n",
    "\n",
    "We then load and plot some bouncing ball trajectories. Note that these trajectories are represented as a list `[x, y, vx, vy]`"
   ]
  },
  {
   "cell_type": "code",
   "execution_count": 3,
   "metadata": {},
   "outputs": [],
   "source": [
    "dataset_factory = lambda train_seed: ns.DatasetWrapper(\n",
    "    ns.DatasetFromNpy(\n",
    "        f\"bouncing_ball_exercise/data/bounce_example/train_ex_data.npy\",\n",
    "        f\"bouncing_ball_exercise/data/bounce_example/train_ex_labels.npy\",\n",
    "        train_seed,\n",
    "    ),\n",
    "    ns.DatasetFromNpy(\n",
    "        f\"bouncing_ball_exercise/data/bounce_example/test_ex_data.npy\",\n",
    "        f\"bouncing_ball_exercise/data/bounce_example/test_ex_labels.npy\",\n",
    "        None,\n",
    "    ),\n",
    "    batch_size=200,\n",
    ")\n",
    "datamodule = dataset_factory(42)"
   ]
  },
  {
   "cell_type": "code",
   "execution_count": 4,
   "metadata": {},
   "outputs": [],
   "source": [
    "def plot_trajectory(trajectory, color):\n",
    "    plt.scatter(trajectory[:, 0], trajectory[:, 1], marker=\"o\", color=color)\n",
    "    plt.plot(trajectory[:, 0], trajectory[:, 1], alpha=0.2, color=color)\n",
    "    plt.xlim(-5, 10)\n",
    "    plt.ylim(-5, 7)\n",
    "    plt.grid(True)"
   ]
  },
  {
   "cell_type": "code",
   "execution_count": 5,
   "metadata": {},
   "outputs": [],
   "source": [
    "for i in range(3):\n",
    "    plot_trajectory(datamodule.train.inputs[i], f\"C{i}\")"
   ]
  },
  {
   "cell_type": "code",
   "execution_count": 6,
   "metadata": {},
   "outputs": [],
   "source": [
    "print(\"input[0] :\", datamodule.train.inputs[i, 0])\n",
    "print(\"output[0]:\", datamodule.train.outputs[i, 0])"
   ]
  },
  {
   "cell_type": "markdown",
   "metadata": {},
   "source": [
    "## Exercise: DSL\n",
    "\n",
    "Fill in the `bounce_dsl` to parameterize the space of functions that could represent the trajectories of bouncing balls."
   ]
  },
  {
   "cell_type": "code",
   "execution_count": 7,
   "metadata": {},
   "outputs": [],
   "source": [
    "def bounce_dsl():\n",
    "    L = 4\n",
    "    O = 4\n",
    "    dslf = ns.DSLFactory(L=L, O=O, max_overall_depth=5)\n",
    "    \"YOUR CODE HERE\"\n",
    "    dslf.prune_to(\"[$fL] -> [$fL]\")\n",
    "    return dslf.finalize()"
   ]
  },
  {
   "cell_type": "code",
   "execution_count": 8,
   "metadata": {},
   "outputs": [],
   "source": [
    "dsl = bounce_dsl()"
   ]
  },
  {
   "cell_type": "markdown",
   "metadata": {},
   "source": [
    "### DSL Printout\n",
    "\n",
    "See your DSL printed below, and ensure it is what you would expect"
   ]
  },
  {
   "cell_type": "code",
   "execution_count": 9,
   "metadata": {},
   "outputs": [],
   "source": [
    "print(dsl.render())"
   ]
  },
  {
   "cell_type": "markdown",
   "metadata": {},
   "source": [
    "### Setting up Neural DSL"
   ]
  },
  {
   "cell_type": "code",
   "execution_count": 10,
   "metadata": {},
   "outputs": [],
   "source": [
    "input_dim, output_dim = 4, 4\n",
    "max_depth = 16"
   ]
  },
  {
   "cell_type": "code",
   "execution_count": 11,
   "metadata": {},
   "outputs": [],
   "source": [
    "t = ns.TypeDefiner(L=input_dim, O=output_dim)\n",
    "t.typedef(\"fL\", \"{f, $L}\")\n",
    "neural_modules = {\n",
    "        **near.create_modules(\n",
    "            \"mlp\",\n",
    "            [t(\"($fL) -> $fL\")],\n",
    "            near.mlp_factory(hidden_size=10),\n",
    "        ),\n",
    "        **near.create_modules(\n",
    "            \"rnn_seq2seq\",\n",
    "            [t(\"([$fL]) -> [$fL]\")],\n",
    "            near.rnn_factory_seq2seq(hidden_size=10),\n",
    "        ),\n",
    "    }"
   ]
  },
  {
   "cell_type": "code",
   "execution_count": 12,
   "metadata": {},
   "outputs": [],
   "source": [
    "interface = near.NEAR(\n",
    "    input_dim=input_dim,\n",
    "    output_dim=output_dim,\n",
    "    max_depth=max_depth,\n",
    "    lr=5e-3,\n",
    "    max_seq_len=300,\n",
    "    n_epochs=100,\n",
    "    accelerator=\"cpu\",\n",
    ")\n",
    "interface.register_search_params(\n",
    "    dsl=dsl,\n",
    "    type_env=t,\n",
    "    neural_modules=neural_modules,\n",
    "    search_strategy=ns.search.bounded_astar,\n",
    "    loss_callback=torch.nn.functional.mse_loss,\n",
    "    validation_params=dict(\n",
    "        enable_progress_bar=False,\n",
    "        enable_model_summary=False,\n",
    "        progress_by_epoch=True,\n",
    "    )\n",
    ")"
   ]
  },
  {
   "cell_type": "markdown",
   "metadata": {},
   "source": [
    "### Run NEAR"
   ]
  },
  {
   "cell_type": "code",
   "execution_count": 13,
   "metadata": {
    "scrolled": true
   },
   "outputs": [],
   "source": [
    "best_programs = interface.fit(\n",
    "    datamodule=datamodule,\n",
    "    program_signature=\"([{f, $L}]) -> [{f, $O}]\",\n",
<<<<<<< HEAD
    "    n_programs=4\n",
=======
    "    n_programs=4,\n",
    "    validation_max_epochs=4000,\n",
>>>>>>> 91dedae0
    ")"
   ]
  },
  {
   "cell_type": "markdown",
   "metadata": {},
   "source": [
    "### Top 3 Programs\n",
    "\n",
    "The code below assumes you found some top 3 programs and stored them in the best_program_nodes variable."
   ]
  },
  {
   "cell_type": "markdown",
<<<<<<< HEAD
   "metadata": {},
   "source": [
    "The function below is set up to further fine tune the program, test it, and return a set of values produced by it."
   ]
  },
  {
   "cell_type": "code",
   "execution_count": 14,
=======
>>>>>>> 91dedae0
   "metadata": {},
   "outputs": [],
   "source": [
    "best_program_nodes = [(p, None) for p in best_programs]"
   ]
  },
  {
   "cell_type": "code",
<<<<<<< HEAD
   "execution_count": 15,
   "metadata": {},
   "outputs": [],
   "source": [
    "def testProgram(best_program_node):\n",
    "    module = interface.train_program(\n",
    "        best_program_node[0].program,\n",
    "        datamodule,\n",
    "        max_epochs=4000,\n",
    "        callbacks=[\n",
    "            pl.callbacks.EarlyStopping(monitor=\"val_loss\", min_delta=1e-4, patience=5)\n",
    "        ],\n",
    "        enable_progress_bar=False,\n",
    "    )\n",
=======
   "execution_count": 14,
   "metadata": {},
   "outputs": [],
   "source": [
    "def program_to_trajectory(best_program):\n",
>>>>>>> 91dedae0
    "    T = 100\n",
    "    path = np.zeros((T, 4))\n",
    "    X = torch.tensor(\n",
    "        np.array([0.21413583, 4.4062634, 3.4344807, 0.12440437]), dtype=torch.float32\n",
    "    )\n",
    "    for t in range(T):\n",
    "        path[t, :] = X.detach().numpy()\n",
    "        Y = best_program(X.unsqueeze(0)).squeeze(0)\n",
    "        X = Y\n",
    "    return path"
   ]
  },
  {
   "cell_type": "code",
<<<<<<< HEAD
   "execution_count": 16,
=======
   "execution_count": 15,
>>>>>>> 91dedae0
   "metadata": {},
   "outputs": [],
   "source": [
    "trajectories = [program_to_trajectory(prog) for prog in best_programs]"
   ]
  },
  {
   "cell_type": "markdown",
   "metadata": {},
   "source": [
    "## Plotting Trajectories"
   ]
  },
  {
   "cell_type": "code",
<<<<<<< HEAD
   "execution_count": 17,
=======
   "execution_count": 16,
>>>>>>> 91dedae0
   "metadata": {},
   "outputs": [],
   "source": [
    "plt.figure(figsize=(8, 8))\n",
    "\n",
    "for i, trajectory in enumerate(trajectories):\n",
    "    plot_trajectory(trajectory, f\"C{i}\")\n",
    "plot_trajectory(datamodule.train.inputs[0], \"black\")\n",
    "\n",
    "plt.title(\"Bouncing ball (ground truth in black)\")\n",
    "plt.show()\n"
   ]
  }
 ],
 "metadata": {
  "kernelspec": {
   "display_name": "Python 3",
   "language": "python",
   "name": "python3"
  },
  "language_info": {
   "codemirror_mode": {
    "name": "ipython",
    "version": 3
   },
   "file_extension": ".py",
   "mimetype": "text/x-python",
   "name": "python",
   "nbconvert_exporter": "python",
   "pygments_lexer": "ipython3",
   "version": "3.11.7"
  }
 },
 "nbformat": 4,
 "nbformat_minor": 4
}<|MERGE_RESOLUTION|>--- conflicted
+++ resolved
@@ -255,12 +255,7 @@
     "best_programs = interface.fit(\n",
     "    datamodule=datamodule,\n",
     "    program_signature=\"([{f, $L}]) -> [{f, $O}]\",\n",
-<<<<<<< HEAD
     "    n_programs=4\n",
-=======
-    "    n_programs=4,\n",
-    "    validation_max_epochs=4000,\n",
->>>>>>> 91dedae0
     ")"
    ]
   },
@@ -275,7 +270,6 @@
   },
   {
    "cell_type": "markdown",
-<<<<<<< HEAD
    "metadata": {},
    "source": [
     "The function below is set up to further fine tune the program, test it, and return a set of values produced by it."
@@ -284,8 +278,6 @@
   {
    "cell_type": "code",
    "execution_count": 14,
-=======
->>>>>>> 91dedae0
    "metadata": {},
    "outputs": [],
    "source": [
@@ -294,7 +286,6 @@
   },
   {
    "cell_type": "code",
-<<<<<<< HEAD
    "execution_count": 15,
    "metadata": {},
    "outputs": [],
@@ -309,13 +300,6 @@
     "        ],\n",
     "        enable_progress_bar=False,\n",
     "    )\n",
-=======
-   "execution_count": 14,
-   "metadata": {},
-   "outputs": [],
-   "source": [
-    "def program_to_trajectory(best_program):\n",
->>>>>>> 91dedae0
     "    T = 100\n",
     "    path = np.zeros((T, 4))\n",
     "    X = torch.tensor(\n",
@@ -330,11 +314,7 @@
   },
   {
    "cell_type": "code",
-<<<<<<< HEAD
    "execution_count": 16,
-=======
-   "execution_count": 15,
->>>>>>> 91dedae0
    "metadata": {},
    "outputs": [],
    "source": [
@@ -350,11 +330,7 @@
   },
   {
    "cell_type": "code",
-<<<<<<< HEAD
    "execution_count": 17,
-=======
-   "execution_count": 16,
->>>>>>> 91dedae0
    "metadata": {},
    "outputs": [],
    "source": [
