--- conflicted
+++ resolved
@@ -303,11 +303,7 @@
    "outputs": [],
    "source": [
     "def best_fits(dsl, family, dist):\n",
-<<<<<<< HEAD
-    "    mean_err, programs = simple_dreamcoder.best_fits(xs, values, dsl, family, dist, count=5000)\n",
-=======
     "    mean_err, programs = simple_dreamcoder.compute_best_fits_for_each(xs, values, dsl, family, dist, count=5000)\n",
->>>>>>> 7ace1927
     "    print(\"Mean error: \", mean_err)\n",
     "    return programs\n",
     "\n",
